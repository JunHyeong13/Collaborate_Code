from pathlib import Path
import sys
if hasattr(sys.stdout, "reconfigure"):
    sys.stdout.reconfigure(encoding="utf-8")
import pandas as pd
import numpy as np
from scipy.spatial.distance import euclidean
from fastdtw import fastdtw
from scipy.spatial.transform import Rotation as R
from sklearn.preprocessing import MinMaxScaler, StandardScaler
import warnings
import matplotlib.pyplot as plt
from matplotlib.animation import FuncAnimation, PillowWriter
from mocap.visualization import visualize_results as viz_results
from mocap.visualization import animate_3d_segments as viz_animate
from mocap.visualization import export_joint_map_figure as viz_export_joint_map

warnings.filterwarnings('ignore')


class MocapMotionAnalyzer:
    """
    모션 캡처 데이터를 사용하여 두 복싱 동작의 유사도를 정교하게 분석하는 클래스.

    v2.14 (안정화/정확도 강화)
    - CSV 로드 시 비수치→NaN→0 치환
    - 쿼터니언 이중 안전망(정규화/zero-norm 교정/부호 연속성 유지)
    - 좌표계 정렬 시 프레임별 quaternion 보정 + 위치/회전 모두 안전 처리
    - 속도/가속도 계산 시 길이/유효값 보장
    - 세그먼트 검출: 빈/짧은 구간 robust, (start, end) inclusive 반환
    - 스케일링: 'standard' | 'minmax' | None (공통 fit)
    - DTW: 입력 전처리(NaN/Inf→0), 1D/ND 자동, quaternion sign-invariant distance
    - 디버그 로그: NaN/Inf/zero-norm/길이 불일치 등 즉시 리포트
    """

    def __init__(self, scaling: str = 'standard', feature_weights: dict | None = None,
                 normalize_scale: bool = True, scale_mode: str = 'combined'):
        assert scaling in ('standard', 'minmax', None)
        self.scaling = scaling

        default_weights = {
            'position': 0.20,
            'rotation': 0.25,
            'velocity': 0.25,
            'acceleration': 0.10,
            'joint_angles': 0.20
        }
        allowed_keys = set(default_weights.keys())
        if feature_weights is not None:
            filtered = {k: float(v) for k, v in feature_weights.items() if k in allowed_keys}
            self.feature_weights = {**default_weights, **filtered}
        else:
            self.feature_weights = default_weights
        s = sum(self.feature_weights.values())
        if s <= 0:
            self.feature_weights = {k: 1.0 for k in self.feature_weights}
            s = sum(self.feature_weights.values())
        self.feature_weights = {k: v / s for k, v in self.feature_weights.items()}

        # 각도 키(누락되면 zero로 채움)
        self.angle_keys = [
            'torso_twist',
            'l_shoulder_angle', 'l_elbow_angle',
            'r_shoulder_angle', 'r_elbow_angle',
            'l_knee_angle', 'r_knee_angle',
            'l_ankle_angle', 'r_ankle_angle',
            'neck_flexion',
        ]

        # 스켈레톤 스케일 정규화 설정
        assert scale_mode in ('shoulder', 'torso', 'combined')
        self.normalize_scale = bool(normalize_scale)
        self.scale_mode = scale_mode

    def set_feature_weights(self, feature_weights: dict, normalize: bool = True):
        """특성 가중치를 동적으로 설정합니다."""
        allowed = {'position', 'rotation', 'velocity', 'acceleration', 'joint_angles'}
        if not feature_weights:
            return
        clean = {k: float(v) for k, v in feature_weights.items() if k in allowed}
        self.feature_weights.update(clean)
        if normalize:
            s = sum(self.feature_weights.values())
            if s <= 0:
                self.feature_weights = {k: 1.0 for k in self.feature_weights}
                s = sum(self.feature_weights.values())
            self.feature_weights = {k: v / s for k, v in self.feature_weights.items()}

    # ============================== I/O ==============================

    def load_mocap_data(self, file_path: str) -> pd.DataFrame | None:
        """모션캡처 CSV 데이터를 로드합니다. 비수치 → NaN → 0 처리."""
        try:
            df = pd.read_csv(file_path)
            # 공백 컬럼명 정리
            df = df.rename(columns=str.strip)
            # 전부 float로 시도, 실패값은 NaN
            df = df.apply(pd.to_numeric, errors='coerce')
            # NaN은 0으로 치환
            n_nans = int(df.isna().sum().sum())
            if n_nans > 0:
                print(f"경고: '{file_path}' 내 비수치 또는 결측값 {n_nans}개를 0으로 대체했습니다.")
            df = df.fillna(0.0)
            print(f"파일 로드를 완료했습니다. 프레임 수: {df.shape[0]}, 컬럼 수: {df.shape[1]}")
            return df
        except Exception as e:
            print(f"데이터 로드 오류가 발생했습니다: {e}")
            return None

    # ======================= Finite/Shape Guards =====================

    def _safe_array(self, x, name="array"):
        """NaN/Inf → 0 치환 + 경고."""
        arr = np.asarray(x, dtype=float)
        if np.any(~np.isfinite(arr)):
            n_bad = int(np.size(arr) - np.isfinite(arr).sum())
            print(f"경고: {name}에 NaN 또는 Inf 값 {n_bad}개를 0으로 치환했습니다.")
            arr = np.nan_to_num(arr, nan=0.0, posinf=0.0, neginf=0.0)
        return arr

    def _ensure_2d(self, x):
        """DTW 입력용: 1D → (T,1)로 변환, 그 외는 원형 유지."""
        x = np.asarray(x, dtype=float)
        if x.ndim == 1:
            return x.reshape(-1, 1)
        return x

    # ======================= Quaternion Utilities ====================

    def _clean_quaternions(self, quats, joint_name="Unknown"):
        """
        잘못된 쿼터니언(0-노름/NaN/Inf) → 단위 쿼터니언으로 대체,
        정규화 + 프레임 간 부호 연속성 유지.
        입력/출력: (T, 4) [x, y, z, w]
        """
        if quats is None or len(quats) == 0:
            return quats

        q = self._safe_array(quats, name=f"{joint_name}.rotation").astype(float)

        # 1) zero-norm → 단위쿼터니언 대체
        norms = np.linalg.norm(q, axis=1)
        zero_idx = np.where(norms < 1e-8)[0]
        if len(zero_idx) > 0:
            print(f"경고: '{joint_name}' 쿼터니언 zero-norm {len(zero_idx)}개를 [0,0,0,1]로 대체했습니다.")
            q[zero_idx] = np.array([0, 0, 0, 1], dtype=float)

        # 2) 정규화
        norms = np.linalg.norm(q, axis=1, keepdims=True)
        q = q / np.clip(norms, 1e-8, None)

        # 3) 부호 연속성 (프레임 간 dot < 0 → 부호 반전)
        for i in range(1, len(q)):
            if float(np.dot(q[i - 1], q[i])) < 0.0:
                q[i] = -q[i]

        return q

    def _normalize_quat_sequence(self, quats, name="quat_seq"):
        """정규화만 수행(부호연속성은 외부에서 수행)."""
        if quats is None or len(quats) == 0:
            return quats
        q = self._safe_array(quats, name=name)
        norms = np.linalg.norm(q, axis=1, keepdims=True)
        q = q / np.clip(norms, 1e-8, None)
        return q

    # ===================== Coordinate Alignment =====================

    def _align_coordinate_system(self, features):
        """
        시작 방향이 달라도 동일한 조건에서 비교할 수 있도록 좌표계를 정렬합니다.
        - Hip/Chest 필요
        - 위치는 일괄 회전
        - 회전은 프레임별로 align_rotation과 합성
        """
        if 'Hip' not in features or 'Chest' not in features:
            return features

        hip_pos_initial = features['Hip'].get('position')
        chest_pos_initial = features['Chest'].get('position')
        if hip_pos_initial is None or chest_pos_initial is None:
            return features

        hip0 = np.asarray(hip_pos_initial[0], dtype=float)
        chest0 = np.asarray(chest_pos_initial[0], dtype=float)
        forward_vec = chest0 - hip0
        # 수평면 투영
        if len(forward_vec) >= 2:
            forward_vec[1] = 0.0

        norm = np.linalg.norm(forward_vec)
        if norm < 1e-6:
            # 정렬 불가 → 원본 유지
            return features
        forward_vec = forward_vec / norm

        target_vec = np.array([0.0, 0.0, 1.0], dtype=float)
        # 회전축/각
        rotation_axis = np.cross(forward_vec, target_vec)
        axis_norm = np.linalg.norm(rotation_axis)
        if axis_norm < 1e-8:
            align_rotation = R.identity()
        else:
            rotation_axis = rotation_axis / axis_norm
            cosang = float(np.clip(np.dot(forward_vec, target_vec), -1.0, 1.0))
            rotation_angle = float(np.arccos(cosang))
            align_rotation = R.from_rotvec(rotation_angle * rotation_axis)

        # 적용
        for joint, jfeat in features.items():
            # 위치
            if 'position' in jfeat and jfeat['position'] is not None:
                pos = self._safe_array(jfeat['position'], name=f"{joint}.position")
                try:
                    jfeat['position'] = self._safe_array(
                        align_rotation.apply(pos),
                        name=f"{joint}.position_aligned"
                    )
                except Exception:
                    # shape 불일치 등 예외 발생 시 원본 유지
                    jfeat['position'] = pos

            # 회전 (프레임별 합성)
            if 'rotation' in jfeat and jfeat['rotation'] is not None:
                quats = self._clean_quaternions(jfeat['rotation'], joint_name=joint)
                fixed_quats = []
                for t in range(len(quats)):
                    q = quats[t]
                    if np.linalg.norm(q) < 1e-8:
                        q = np.array([0, 0, 0, 1], dtype=float)
                    try:
                        r = R.from_quat(q)
                        aligned_q = (align_rotation * r).as_quat()
                    except Exception:
                        aligned_q = np.array([0, 0, 0, 1], dtype=float)
                    fixed_quats.append(aligned_q)
                jfeat['rotation'] = self._safe_array(np.array(fixed_quats), name=f"{joint}.rotation_aligned")

        return features

    # =================== Skeleton Scale Normalization ===================

    def _estimate_body_scale(self, positions: dict[str, np.ndarray], mode: str = 'combined') -> float:
        """프레임 전반의 대표 스케일을 추정합니다. 반환값이 0이면 정규화를 수행하지 않습니다.

        mode:
          - 'shoulder': LShoulder–RShoulder 거리의 중앙값
          - 'torso': Hip–Chest 거리의 중앙값
          - 'combined': 사용 가능한 항목의 기하평균
        """
        def median_dist(a: str, b: str) -> float | None:
            if a in positions and b in positions and positions[a] is not None and positions[b] is not None:
                pa = np.asarray(positions[a], dtype=float)
                pb = np.asarray(positions[b], dtype=float)
                T = min(len(pa), len(pb))
                if T == 0:
                    return None
                d = np.linalg.norm(pb[:T] - pa[:T], axis=1)
                if d.size == 0:
                    return None
                med = float(np.median(d))
                return med if np.isfinite(med) and med > 1e-8 else None
            return None

        shoulder = median_dist('LShoulder', 'RShoulder')
        torso = median_dist('Hip', 'Chest')

        if mode == 'shoulder':
            return shoulder or 0.0
        if mode == 'torso':
            return torso or 0.0

        vals = [v for v in (shoulder, torso) if v is not None and v > 0]
        if not vals:
            return 0.0
        if len(vals) == 1:
            return vals[0]
        # 기하평균이 스케일 추정에 안정적
        logv = np.log(vals)
        return float(np.exp(np.mean(logv)))

    def _apply_scale_normalization(self, raw: dict, mode: str = 'combined') -> dict:
        """스켈레톤 위치(및 파생 속성에 앞서)를 스케일로 나눠 정규화합니다."""
        positions = {j: d.get('position') for j, d in raw.items() if 'position' in d}
        scale = self._estimate_body_scale(positions, mode=mode)
        if scale <= 0.0:
            return raw
        for j, d in raw.items():
            if 'position' in d and d['position'] is not None:
                d['position'] = self._safe_array(d['position'] / scale, name=f"{j}.pos_scaled")
        return raw

    def _rescale_target_to_reference(self, f_ref: dict, f_tgt: dict, mode: str = 'combined') -> tuple[dict, float]:
        """motion2(타깃)의 위치를 motion1(레퍼런스)의 체형 스케일에 맞춥니다.

        반환: (스케일 적용된 position 딕셔너리, 적용 배율 factor)
        """
        pos_ref = f_ref.get('position', {})
        pos_tgt = f_tgt.get('position', {})
        ref_positions = {j: arr for j, arr in pos_ref.items() if arr is not None}
        tgt_positions = {j: arr for j, arr in pos_tgt.items() if arr is not None}
        s_ref = self._estimate_body_scale(ref_positions, mode=mode)
        s_tgt = self._estimate_body_scale(tgt_positions, mode=mode)
        if s_ref <= 0.0 or s_tgt <= 0.0:
            return pos_tgt, 1.0
        factor = float(s_ref / s_tgt)
        scaled = {}
        for j, arr in pos_tgt.items():
            if arr is None:
                continue
            scaled[j] = self._safe_array(arr * factor, name=f"{j}.pos_refscaled")
        return scaled, factor

    def _compute_forward_from_features(self, f: dict) -> np.ndarray | None:
        pos = f.get('position', {})
        if 'Hip' not in pos or 'Chest' not in pos:
            return None
        hip = np.asarray(pos['Hip'][0], dtype=float)
        chest = np.asarray(pos['Chest'][0], dtype=float)
        v = chest - hip
        if v.shape[0] >= 2:
            v[1] = 0.0
        n = np.linalg.norm(v)
        if n < 1e-8:
            return None
        return v / n

    def _rotation_from_to(self, src: np.ndarray, dst: np.ndarray) -> R:
        src = np.asarray(src, dtype=float)
        dst = np.asarray(dst, dtype=float)
        src = src / (np.linalg.norm(src) + 1e-8)
        dst = dst / (np.linalg.norm(dst) + 1e-8)
        axis = np.cross(src, dst)
        axis_n = np.linalg.norm(axis)
        if axis_n < 1e-8:
            return R.identity()
        axis = axis / axis_n
        cosang = float(np.clip(np.dot(src, dst), -1.0, 1.0))
        angle = float(np.arccos(cosang))
        return R.from_rotvec(angle * axis)

    def _apply_rotation_to_features(self, feats: dict, rot: R):
        # 위치/속도/가속도 회전
        for ftype in ('position', 'velocity', 'acceleration'):
            if ftype in feats:
                for j, arr in feats[ftype].items():
                    if arr is None:
                        continue
                    try:
                        feats[ftype][j] = self._safe_array(rot.apply(arr), name=f"{j}.{ftype}_rot")
                    except Exception:
                        feats[ftype][j] = arr
        # 회전(quaternion) 합성
        if 'rotation' in feats:
            for j, quats in feats['rotation'].items():
                if quats is None:
                    continue
                new_qs = []
                for q in quats:
                    try:
                        r = R.from_quat(q)
                        nq = (rot * r).as_quat()
                    except Exception:
                        nq = q
                    new_qs.append(nq)
                feats['rotation'][j] = self._safe_array(np.array(new_qs), name=f"{j}.rotation_rot")

    def _scale_vel_acc_features(self, feats: dict, factor: float):
        if abs(factor - 1.0) < 1e-12:
            return
        for ftype in ('velocity', 'acceleration'):
            if ftype in feats:
                for j, arr in feats[ftype].items():
                    if arr is None:
                        continue
                    feats[ftype][j] = self._safe_array(arr * factor, name=f"{j}.{ftype}_scaled")

    # =================== Per-Joint Feature Similarities ===================

    def _compute_per_joint_feature_similarities(self, f1: dict, f2: dict,
                                                s1: int, e1: int, s2: int, e2: int) -> dict:
        """각 특성별로 조인트(또는 각도 키) 단위의 DTW 유사도를 계산합니다.

        반환 형태: { feature_type: { key: similarity, ... }, ... }
        - feature_type ∈ {'position','rotation','velocity','acceleration','joint_angles'}
        - key: 조인트명 또는 각도 키명
        """
        result: dict[str, dict[str, float]] = {}
        for f_type in self.feature_weights.keys():
            d1 = f1.get(f_type, {})
            d2 = f2.get(f_type, {})
            per_keys: dict[str, float] = {}

            if f_type == 'joint_angles':
                keys = set(d1.keys()) & set(d2.keys())
                for key in keys:
                    seq1 = d1[key][s1:e1 + 1]
                    seq2 = d2[key][s2:e2 + 1]
                    if seq1.size == 0 or seq2.size == 0:
                        continue
                    per_keys[key] = self._dtw_similarity(seq1, seq2)
            else:
                keys = set(d1.keys()) & set(d2.keys())
                for key in keys:
                    seq1 = d1[key][s1:e1 + 1]
                    seq2 = d2[key][s2:e2 + 1]
                    if seq1.size == 0 or seq2.size == 0:
                        continue
                    if f_type == 'rotation':
                        seq1 = self._normalize_quat_sequence(seq1, name=f"{key}.rot1")
                        seq2 = self._normalize_quat_sequence(seq2, name=f"{key}.rot2")
                        for qarr in (seq1, seq2):
                            for i in range(1, len(qarr)):
                                if float(np.dot(qarr[i - 1], qarr[i])) < 0.0:
                                    qarr[i] = -qarr[i]
                        scaled_seq1, scaled_seq2 = seq1, seq2
                    else:
                        scaled_seq1, scaled_seq2 = (seq1, seq2) if self.scaling is None else self._fit_scaler(seq1, seq2)
                    per_keys[key] = self._dtw_similarity(scaled_seq1, scaled_seq2)

            result[f_type] = per_keys
        return result

    def export_per_joint_similarities(self, per_joint: dict, output_path: str):
        """per_joint 유사도 결과를 간단한 CSV로 저장합니다.

        CSV 컬럼: feature_type,key,similarity
        """
        import csv
        rows = []
        for f_type, mapping in per_joint.items():
            for key, sim in mapping.items():
                rows.append((f_type, key, float(sim)))
        try:
            with open(output_path, 'w', newline='', encoding='utf-8') as f:
                writer = csv.writer(f)
                writer.writerow(['feature_type', 'key', 'similarity'])
                writer.writerows(rows)
            print(f"per-joint 유사도 결과를 저장했습니다: {output_path}")
        except Exception as e:
            print(f"per-joint 유사도 저장 중 오류가 발생했습니다: {e}")

    # =========================== Features ===========================

    def extract_features(self, df: pd.DataFrame):
        """종합적인 특성을 추출합니다."""
        print("종합 특성 추출을 시작합니다.")

        # joint 목록
        joints = sorted(set([c.split('.')[0] for c in df.columns if '.' in c]))

        raw = {}
        for joint in joints:
            pos_cols = [f'{joint}.posX', f'{joint}.posY', f'{joint}.posZ']
            rot_cols = [f'{joint}.rotX', f'{joint}.rotY', f'{joint}.rotZ', f'{joint}.rotW']

            jfeat = {}

            if all(c in df.columns for c in pos_cols):
                pos = df[pos_cols].to_numpy(dtype=float)
                jfeat['position'] = self._safe_array(pos, name=f"{joint}.pos")

            if all(c in df.columns for c in rot_cols):
                raw_quats = df[rot_cols].to_numpy(dtype=float)
                jfeat['rotation'] = self._clean_quaternions(raw_quats, joint_name=joint)

            if jfeat:
                raw[joint] = jfeat

        if 'Hip' not in raw or 'position' not in raw['Hip']:
            raise ValueError("'Hip' 조인트 position 데이터가 필요합니다.")

        # Hip 기준 중심화
        hip = raw['Hip']['position'].copy()
        for jfeat in raw.values():
            if 'position' in jfeat:
                jfeat['position'] = self._safe_array(jfeat['position'] - hip, name="centered_pos")

        # 좌표계 정렬
        raw = self._align_coordinate_system(raw)

        # 스켈레톤 스케일 정규화(옵션)
        if self.normalize_scale:
            raw = self._apply_scale_normalization(raw, mode=self.scale_mode)

        # 속도/가속도 계산
        for j, jfeat in raw.items():
            if 'position' in jfeat and jfeat['position'] is not None and len(jfeat['position']) > 0:
                pos = self._safe_array(jfeat['position'], name=f"{j}.pos_for_vel")
                vel = np.diff(pos, axis=0, prepend=pos[0:1])
                acc = np.diff(vel, axis=0, prepend=vel[0:1])
                jfeat['velocity'] = self._safe_array(vel, name=f"{j}.vel")
                jfeat['acceleration'] = self._safe_array(acc, name=f"{j}.acc")

        # 벡터/각도
        joint_positions = {j: d['position'] for j, d in raw.items() if 'position' in d}
        pairs = [
            ('LShoulder', 'RShoulder'), ('LThigh', 'RThigh'),
            ('Chest', 'Ab'),
            ('LShoulder', 'LUArm'), ('RShoulder', 'RUArm'),
            ('LUArm', 'LFArm'), ('RUArm', 'RFArm'),
            # Legs
            ('LThigh', 'LShin'), ('LShin', 'LFoot'), ('LFoot', 'LToe'),
            ('RThigh', 'RShin'), ('RShin', 'RFoot'), ('RFoot', 'RToe'),
            # Neck/Head
            ('Chest', 'Neck'), ('Neck', 'Head'),
        ]
        vectors = {}
        for a, b in pairs:
            vec = self._calculate_vector(joint_positions, a, b)
            if vec is not None:
                vectors[f"{a}_{b}"] = vec

        T = len(next(iter(joint_positions.values()))) if len(joint_positions) else len(df)

        def safe_angle(vkey1, vkey2):
            if vkey1 in vectors and vkey2 in vectors:
                return self._calculate_angle(vectors[vkey1], vectors[vkey2])
            return np.zeros(T, dtype=float)

        def safe_signed_angle(vkey1, vkey2, normal=(0.0, 1.0, 0.0)):
            if vkey1 in vectors and vkey2 in vectors:
                return self._signed_angle(vectors[vkey1], vectors[vkey2], normal=normal)
            return np.zeros(T, dtype=float)

        joint_angles = {
            # 수평면(Y 법선) 기준으로 좌/우 비틀림 부호를 가진 각도
            'torso_twist': safe_signed_angle('LShoulder_RShoulder', 'LThigh_RThigh', normal=(0.0, 1.0, 0.0)),
            'l_shoulder_angle': safe_angle('Chest_Ab', 'LShoulder_LUArm'),
            'l_elbow_angle': safe_angle('LShoulder_LUArm', 'LUArm_LFArm'),
            'r_shoulder_angle': safe_angle('Chest_Ab', 'RShoulder_RUArm'),
            'r_elbow_angle': safe_angle('RShoulder_RUArm', 'RUArm_RFArm'),
            # Legs
            'l_knee_angle': safe_angle('LThigh_LShin', 'LShin_LFoot'),
            'r_knee_angle': safe_angle('RThigh_RShin', 'RShin_RFoot'),
            'l_ankle_angle': safe_angle('LShin_LFoot', 'LFoot_LToe'),
            'r_ankle_angle': safe_angle('RShin_RFoot', 'RFoot_RToe'),
            # Head/neck
            'neck_flexion': safe_angle('Chest_Neck', 'Neck_Head'),
        }

        # 최종 딕셔너리 구성
        feats = {'position': {}, 'rotation': {}, 'velocity': {}, 'acceleration': {}, 'joint_angles': {}}
        for joint, jfeat in raw.items():
            for ftype in ('position', 'rotation', 'velocity', 'acceleration'):
                if ftype in jfeat and jfeat[ftype] is not None:
                    feats[ftype][joint] = self._safe_array(jfeat[ftype], name=f"{joint}.{ftype}")

        feats['joint_angles'] = {k: self._safe_array(joint_angles.get(k, np.zeros(T)), name=f"angle.{k}") for k in self.angle_keys}

        print("특성 추출을 완료했습니다.")
        return feats

    # ======================= Motion Segmentation ====================

    def segment_action(self, features, threshold_ratio=0.15, min_length=30):
        """
        속도를 기반으로 동작의 핵심 구간을 탐지합니다.
        반환: (start_idx, end_idx)  (end_idx 포함)
        """
        vlist = [np.linalg.norm(v, axis=1) for v in features['velocity'].values() if v is not None and len(v) > 0]
        if not vlist:
            any_len = len(next(iter(features['position'].values()))) if features['position'] else 0
            return 0, max(any_len - 1, 0)

        total_velocity = np.sum(vlist, axis=0)
        total_velocity = self._safe_array(total_velocity, name="total_velocity")

        if total_velocity.size == 0:
            return 0, 0

        thr = float(np.max(total_velocity)) * float(threshold_ratio)
        active = np.where(total_velocity > thr)[0]

        if active.size < min_length:
            return 0, len(total_velocity) - 1

        start_idx, end_idx = int(active[0]), int(active[-1])
        print(f"동작 구간을 탐지했습니다. 시작 프레임: {start_idx}, 종료 프레임: {end_idx}, 총 길이: {end_idx - start_idx + 1} 프레임")
        return start_idx, end_idx

    # ============================= Math =============================

    def _calculate_angle(self, v1, v2):
        v1 = self._safe_array(v1, name="angle_v1")
        v2 = self._safe_array(v2, name="angle_v2")
        v1_u = v1 / (np.linalg.norm(v1, axis=1, keepdims=True) + 1e-8)
        v2_u = v2 / (np.linalg.norm(v2, axis=1, keepdims=True) + 1e-8)
        dot = np.einsum('ij,ij->i', v1_u, v2_u)
        dot = np.clip(dot, -1.0, 1.0)
        return np.arccos(dot)

    def _signed_angle(self, v1, v2, normal=(0.0, 1.0, 0.0)):
        """평면 법선 normal에 대한 서명 각도(라디안, -pi~pi).
        v1, v2는 (T,3). 수평면(XZ) 서명 각도의 경우 normal=(0,1,0).
        """
        v1 = self._safe_array(v1, name="signed_angle_v1")
        v2 = self._safe_array(v2, name="signed_angle_v2")
        n = np.asarray(normal, dtype=float)
        n = n / (np.linalg.norm(n) + 1e-8)
        # 평면 투영
        v1p = v1 - np.einsum('ij,j->i', v1, n)[:, None] * n[None, :]
        v2p = v2 - np.einsum('ij,j->i', v2, n)[:, None] * n[None, :]
        # 정규화
        v1p = v1p / (np.linalg.norm(v1p, axis=1, keepdims=True) + 1e-8)
        v2p = v2p / (np.linalg.norm(v2p, axis=1, keepdims=True) + 1e-8)
        # dot, cross
        dot = np.einsum('ij,ij->i', v1p, v2p)
        dot = np.clip(dot, -1.0, 1.0)
        cross = np.cross(v1p, v2p)
        s = np.einsum('ij,j->i', cross, n)
        return np.arctan2(s, dot)

    def _calculate_vector(self, positions, start_joint, end_joint):
        if start_joint in positions and end_joint in positions:
            a = positions[start_joint]
            b = positions[end_joint]
            if a is None or b is None or len(a) == 0 or len(b) == 0:
                return None
            T = min(len(a), len(b))
            a = np.asarray(a[:T], dtype=float)
            b = np.asarray(b[:T], dtype=float)
            return self._safe_array(b - a, name=f"vec.{start_joint}_{end_joint}")
        return None

    # ======================= Scaling & DTW ==========================

    def _fit_scaler(self, seq1, seq2):
        """선택된 스케일러를 두 시퀀스에 공통으로 피팅/적용."""
        if self.scaling is None:
            return seq1, seq2

        _s1 = self._ensure_2d(seq1)
        _s2 = self._ensure_2d(seq2)
        if _s1.shape[1] != _s2.shape[1]:
            return seq1, seq2  # 차원 불일치 시 스킵

        if self.scaling == 'standard':
            scaler = StandardScaler()
        else:
            scaler = MinMaxScaler()

        both = np.vstack([_s1, _s2])
        both = self._safe_array(both, name="scaler_fit_input")
        scaler.fit(both)

        s1 = scaler.transform(_s1)
        s2 = scaler.transform(_s2)
        # 원래 차원 유지(1D였다면 다시 1D로)
        if seq1.ndim == 1: s1 = s1.flatten()
        if seq2.ndim == 1: s2 = s2.flatten()
        return s1, s2

    def _dtw_similarity(self, seq1, seq2, k=10):
        """DTW 거리를 정규화하고 지수 함수로 유사도로 변환."""
        if not isinstance(seq1, np.ndarray): seq1 = np.array(seq1, dtype=float)
        if not isinstance(seq2, np.ndarray): seq2 = np.array(seq2, dtype=float)
        if seq1.size == 0 or seq2.size == 0: return 0.0

        # 최종 안전화
        seq1 = self._safe_array(seq1, name="dtw_seq1")
        seq2 = self._safe_array(seq2, name="dtw_seq2")

        # 거리 함수 선택
        if seq1.ndim == 1:
            dist_func = lambda x, y: float(abs(x - y))
        elif seq1.shape[1] == 4:
            # 쿼터니언 sign-invariant
            def quat_dist(q1, q2):
                d = float(abs(np.dot(q1, q2)))
                d = np.clip(d, -1.0, 1.0)
                return 1.0 - d
            dist_func = quat_dist
        else:
            dist_func = euclidean

        distance, _ = fastdtw(seq1, seq2, dist=dist_func)
        normalized_distance = distance / (len(seq1) + len(seq2))
        return float(np.exp(-k * normalized_distance))

    # ============================ Compare ===========================

    def compare_motions(self, motion1_data: pd.DataFrame, motion2_data: pd.DataFrame):
        """두 동작을 종합적으로 비교합니다."""
        print("\n두 동작의 비교를 시작합니다.")
        try:
            f1 = self.extract_features(motion1_data)
            f2 = self.extract_features(motion2_data)

            # 1) motion1 기준으로 motion2의 체형 스케일을 일치
            if 'position' in f1 and 'position' in f2:
                rescaled_pos2, factor = self._rescale_target_to_reference(f1, f2, mode=self.scale_mode)
                if rescaled_pos2:
                    f2['position'].update(rescaled_pos2)
                    # 속도/가속도도 동일 배율 반영(위치 차분 기반이므로 동일 스케일 필요)
                    self._scale_vel_acc_features(f2, factor)

            # 2) motion1의 전방을 기준으로 motion2 방향을 일치(좌표계 회전)
            fwd1 = self._compute_forward_from_features(f1)
            fwd2 = self._compute_forward_from_features(f2)
            if fwd1 is not None and fwd2 is not None:
                rot = self._rotation_from_to(fwd2, fwd1)  # motion2 -> motion1 방향으로 회전
                self._apply_rotation_to_features(f2, rot)

            s1, e1 = self.segment_action(f1)
            s2, e2 = self.segment_action(f2)

            feature_similarities = {}

            for f_type in self.feature_weights.keys():
                print(f"특성 '{f_type}' 유사도 계산을 수행합니다.")
                sims = []

                d1 = f1[f_type]
                d2 = f2[f_type]

                if f_type == 'joint_angles':
                    keys = set(d1.keys()) & set(d2.keys())
                    for key in keys:
                        seq1 = d1[key][s1:e1 + 1]
                        seq2 = d2[key][s2:e2 + 1]
                        if seq1.size == 0 or seq2.size == 0:
                            continue
                        # 각도는 일반적으로 스케일링 불필요
                        sim = self._dtw_similarity(seq1, seq2)
                        sims.append(sim)
                else:
                    keys = set(d1.keys()) & set(d2.keys())
                    for key in keys:
                        seq1 = d1[key][s1:e1 + 1]
                        seq2 = d2[key][s2:e2 + 1]
                        if seq1.size == 0 or seq2.size == 0:
                            continue

                        if f_type == 'rotation':
                            # 정규화 + 부호연속성
                            seq1 = self._normalize_quat_sequence(seq1, name=f"{key}.rot1")
                            seq2 = self._normalize_quat_sequence(seq2, name=f"{key}.rot2")
                            for qarr in (seq1, seq2):
                                for i in range(1, len(qarr)):
                                    if float(np.dot(qarr[i - 1], qarr[i])) < 0.0:
                                        qarr[i] = -qarr[i]
                            scaled_seq1, scaled_seq2 = seq1, seq2
                        else:
                            # 위치/속도/가속도
                            scaled_seq1, scaled_seq2 = (seq1, seq2) if self.scaling is None else self._fit_scaler(seq1, seq2)

                        sim = self._dtw_similarity(scaled_seq1, scaled_seq2)
                        sims.append(sim)

                feature_similarities[f_type] = float(np.mean(sims)) if sims else 0.0

            # 파트(왼팔/오른팔/왼다리/오른다리/코어/머리) 단위 DTW 산출
            parts = {
                'left_arm': ['LShoulder', 'LUArm', 'LFArm', 'LHand'],
                'right_arm': ['RShoulder', 'RUArm', 'RFArm', 'RHand'],
                'left_leg': ['LThigh', 'LShin', 'LFoot', 'LToe'],
                'right_leg': ['RThigh', 'RShin', 'RFoot', 'RToe'],
                'core': ['LThigh', 'RThigh', 'Hip', 'Ab', 'Chest'],
                'head': ['LShoulder', 'RShoulder', 'Neck', 'Head'],
            }

            # 파트별 각도 키 매핑(해당 파트에 의미 있는 각도만 사용)
            angle_keys_by_part: dict[str, set[str]] = {
                'left_arm': {'l_shoulder_angle', 'l_elbow_angle'},
                'right_arm': {'r_shoulder_angle', 'r_elbow_angle'},
                'left_leg': {'l_knee_angle', 'l_ankle_angle'},
                'right_leg': {'r_knee_angle', 'r_ankle_angle'},
                'core': {'torso_twist'},
                'head': {'neck_flexion'},
            }

            part_scores = {}
            part_breakdown = {}
            # 피처별 파트 스코어 계산 함수
            def part_feature_score(feature_type: str, joints_set: set[str], part_name: str) -> float:
                d1 = f1.get(feature_type, {})
                d2 = f2.get(feature_type, {})
                sims_local = []
                if feature_type == 'joint_angles':
                    # 파트에 해당하는 각도 키만 사용
                    allowed = angle_keys_by_part.get(part_name, set())
                    keys = (set(d1.keys()) & set(d2.keys())) & allowed
                    for key in keys:
                        seq1 = d1[key][s1:e1 + 1]
                        seq2 = d2[key][s2:e2 + 1]
                        if seq1.size == 0 or seq2.size == 0:
                            continue
                        sims_local.append(self._dtw_similarity(seq1, seq2))
                else:
                    keys = (set(d1.keys()) & set(d2.keys())) & joints_set
                    for key in keys:
                        seq1 = d1[key][s1:e1 + 1]
                        seq2 = d2[key][s2:e2 + 1]
                        if seq1.size == 0 or seq2.size == 0:
                            continue
                        if feature_type == 'rotation':
                            seq1 = self._normalize_quat_sequence(seq1, name=f"{key}.rot1")
                            seq2 = self._normalize_quat_sequence(seq2, name=f"{key}.rot2")
                            for qarr in (seq1, seq2):
                                for i in range(1, len(qarr)):
                                    if float(np.dot(qarr[i - 1], qarr[i])) < 0.0:
                                        qarr[i] = -qarr[i]
                            scaled_seq1, scaled_seq2 = seq1, seq2
                        else:
                            scaled_seq1, scaled_seq2 = (seq1, seq2) if self.scaling is None else self._fit_scaler(seq1, seq2)
                        sims_local.append(self._dtw_similarity(scaled_seq1, scaled_seq2))
                return float(np.mean(sims_local)) if sims_local else 0.0

            for part_name, part_joints in parts.items():
                jset = set(part_joints)
                # 모든 피처를 고려한 파트 스코어(동일 가중 평균)
                per_feature_scores = {}
                for f_type in ('position', 'rotation', 'velocity', 'acceleration', 'joint_angles'):
                    per_feature_scores[f_type] = part_feature_score(f_type, jset, part_name)
                part_breakdown[part_name] = per_feature_scores
                vals = list(per_feature_scores.values())
                part_scores[part_name] = float(np.mean(vals)) if vals else 0.0

            # 조인트 단위 유사도(전 특성) 산출 및 내보내기 용도로 함께 반환
            per_joint = self._compute_per_joint_feature_similarities(f1, f2, s1, e1, s2, e2)

            # 가중 합 (전체)
            final_similarity = 0.0
            for f_type, sim in feature_similarities.items():
                final_similarity += sim * self.feature_weights.get(f_type, 0.0)

            return float(final_similarity), {
                **feature_similarities,
                **{f"part_{k}": v for k, v in part_scores.items()},
                'per_joint': per_joint,
                'part_breakdown': part_breakdown,
            }

        except Exception as e:
            import traceback
            print(f"동작 비교 중 오류가 발생했습니다: {e}")
            traceback.print_exc()
            return 0.0, {}

    # =========================== Visualization ======================

    def visualize_results(self, similarity, feature_similarities):
        viz_results(similarity, feature_similarities, self.feature_weights)

    def animate_3d_segments(self, motion1_data: pd.DataFrame, motion2_data: pd.DataFrame,
                            overlay: bool = True, interval: int = 40,
                            save_path: str | None = None,
                            joints_to_show: list[str] | None = None,
                            skeleton_edges: list[tuple[str, str]] | None = None):
        viz_animate(self, motion1_data, motion2_data, overlay, interval, save_path, joints_to_show, skeleton_edges)

    def export_joint_map_figure(self, output_path: str, dpi: int = 200, language: str = 'ko'):
        viz_export_joint_map(output_path, dpi, language)


# 유사도를 한번에 여러 파일과 비교하는 배치 함수

def print_similarity_batch(file1_path: str, file2_dir: str, analyzer: MocapMotionAnalyzer,
                           keyword: str | None = None, limit: int | None = None):
    """
    file2_dir 안의 모든 CSV(선택적으로 keyword 필터)를 file1과 비교하고,
    전체 유사도와 주요 항목을 콘솔에 깔끔하게 출력합니다.
    """
    file1 = Path(file1_path)
    dir2 = Path(file2_dir)

    if not file1.exists():
        print(f"[오류] file1이 존재하지 않습니다: {file1}")
        return
    if not dir2.exists() or not dir2.is_dir():
        print(f"[오류] file2 디렉터리가 존재하지 않습니다: {dir2}")
        return

    # file1은 한 번만 로드
    motion1 = analyzer.load_mocap_data(str(file1))
    if motion1 is None:
        print("[오류] file1 로드 실패로 배치 비교를 종료합니다.")
        return

    # 대상 파일 수집
    candidates = sorted([p for p in dir2.glob("*.csv") if p.is_file()])
    if keyword:
        candidates = [p for p in candidates if keyword.lower() in p.name.lower()]
    # file1이 같은 디렉토리에 있어도 제외
    candidates = [p for p in candidates if p.resolve() != file1.resolve()]
    if limit is not None:
        candidates = candidates[:limit]

    if not candidates:
        msg = f"'{dir2}'에서 비교할 CSV가 없습니다."
        if keyword:
            msg += f" (키워드='{keyword}')"
        print(msg)
        return

    print("\n" + "=" * 72)
    print(f"[배치 비교 시작] 기준 파일: {file1.name}  |  대상 디렉터리: {dir2}")
    if keyword:
        print(f"키워드 필터: {keyword}")
    print(f"총 대상 파일 수: {len(candidates)}")
    print("=" * 72)

    for idx, p in enumerate(candidates, start=1):
        print(f"\n[{idx}/{len(candidates)}] 비교 대상: {p.name}")
        motion2 = analyzer.load_mocap_data(str(p))
        if motion2 is None:
            print(" → 로드 실패, 건너뜁니다.")
            continue

        # 비교
        similarity, details = analyzer.compare_motions(motion1, motion2)

        # 출력(간단/명료)
        print(f" → 전체 유사도: {similarity:.4f}")
        # 주요 피처별 유사도만 골라 간단 표기
        for key in ('rotation', 'joint_angles', 'position', 'velocity', 'acceleration'):
            if key in details:
                print(f"    - {key:13s}: {details[key]:.4f}")
        # 파트 요약(원하면 주석 해제)
        for part in ('part_left_arm','part_right_arm','part_left_leg','part_right_leg','part_core','part_head'):
            if part in details:
                print(f"    - {part:13s}: {details[part]:.4f}")

    print("\n" + "=" * 72)
    print("[배치 비교 완료]")
    print("=" * 72)
    
    # utils/save_similarity_matrix.py  (새 파일로 두거나, 기존 파일 하단에 추가해도 됩니다)

import csv
from pathlib import Path

# === 새 함수: 배치 결과를 CSV로 저장 ===
def save_similarity_matrix(
    file1_path: str,
    file2_dir: str,
    analyzer: MocapMotionAnalyzer,
    keyword: str | None = None,
    limit: int | None = None,
    title: str = "Uppercut(L)",
    output_csv_path: str = "C:\\Users\\harry\\OneDrive\\Desktop\\DTW_Method\\Collaborate_Code\\similarity_matrix.csv"
) -> pd.DataFrame:
    """
    file2_dir의 모든 CSV(선택적으로 keyword 필터)를 file1과 비교해
    '부위별+피처별 유사도'를 한 번에 CSV로 저장합니다.

    열 순서(고정):
    Head, Core, Right_Leg, Left_Leg, Right_Arm, Left_Arm,
    Acceleration, Velocity, Position, Joint Angle, rotation
    """
    # 고정 열 이름(이미지 순서 그대로)
    col_order = [
        "Head", "Core", "Right_Leg", "Left_Leg", "Right_Arm", "Left_Arm",
        "Acceleration", "Velocity", "Position", "Joint Angle", "rotation", "Overall"
    ]

    # 내부 키 매핑( compare_motions details → 표의 열 )
    key_map = {
        "Head":         "part_head",
        "Core":         "part_core",
        "Right_Leg":    "part_right_leg",
        "Left_Leg":     "part_left_leg",
        "Right_Arm":    "part_right_arm",
        "Left_Arm":     "part_left_arm",
        "Acceleration": "acceleration",
        "Velocity":     "velocity",
        "Position":     "position",
        "Joint Angle":  "joint_angles",
        "rotation":     "rotation",
    }

    file1 = Path(file1_path)
    dir2  = Path(file2_dir)

    if not file1.exists():
        print(f"[오류] 기준 파일이 존재하지 않습니다: {file1}")
        return pd.DataFrame()

    if not dir2.exists() or not dir2.is_dir():
        print(f"[오류] 대상 디렉터리가 없습니다: {dir2}")
        return pd.DataFrame()

    # 기준 모션 1회 로드
    motion1 = analyzer.load_mocap_data(str(file1))
    if motion1 is None:
        print("[오류] 기준 파일 로드 실패")
        return pd.DataFrame()

    # 후보 수집
    candidates = sorted([p for p in dir2.glob("*.csv") if p.is_file()])
    if keyword:
        candidates = [p for p in candidates if keyword.lower() in p.name.lower()]
    candidates = [p for p in candidates if p.resolve() != file1.resolve()]
    if limit is not None:
        candidates = candidates[:limit]

    if not candidates:
        print(f"[안내] 비교할 CSV가 없습니다. dir={dir2}, keyword={keyword}")
        return pd.DataFrame()

    # 결과 누적
    rows = []
    index_labels = []

    for idx, p in enumerate(candidates, start=1):
        print(f"[{idx}/{len(candidates)}] 비교: {p.name}")  # 존댓말 로그
        motion2 = analyzer.load_mocap_data(str(p))
        if motion2 is None:
            print(" → 로드 실패, 건너뜁니다.")
            continue

        similarity, details = analyzer.compare_motions(motion1, motion2)

        # 한 행 구성(없으면 0.0)
        row = []
        for col in col_order:
            if col == "Overall":
                v = float(similarity)
            else:   
                v = float(details.get(key_map[col], 0.0))
            row.append(v)

        rows.append(row)
        # 행 라벨: 파일명에서 확장자 제거
        index_labels.append(p.stem)

    # DataFrame 구성(제목 열을 맨 앞에 추가)
    df = pd.DataFrame(rows, index=index_labels, columns=col_order)
    df.insert(0, title, index_labels)

    # 평균 행 추가(제목 칸은 'AVG')
    if len(df) > 0:
        avg_vals = df[col_order].mean(axis=0).to_list()
        avg_row = pd.DataFrame([[ "AVG", *avg_vals ]], columns=[title, *col_order])
        df = pd.concat([df, avg_row], ignore_index=True)

    # 저장
    try:
        df.to_csv(output_csv_path, index=False, encoding="utf-8-sig")
        print(f"[완료] 유사도 매트릭스를 CSV로 저장했습니다: {output_csv_path}")
    except Exception as e:
        print(f"[오류] CSV 저장 중 문제 발생: {e}")

    return df


# =============================== Main ==============================

if __name__ == "__main__":
    print("복싱 동작 DTW 분석기 (v2.14 - 안정성/정확도 강화)")
    print("=" * 64)

    # uppercurt_left_001.csv
    # uppercut_right_002.csv
    # hook_left_002.csv
    # hook_right_001.csv
    # jap_001.csv
    # straight_003.csv

    file1 = "/Users/jonabi/Downloads/TEPA/mocap_test/hook_left_004.csv"
    file2 = "/Users/jonabi/Downloads/TEPA/p23_Global"
    
    # 윈도우 기준 
    file1 = "C:\\Users\\PC\\Documents\\GitHub\\Collaborate_Code\\mocap_test\\uppercut_left_001.csv"
    file2 = "C:\\Users\\PC\\Documents\\GitHub\\Collaborate_Code\\p15_Global"
 
<<<<<<< HEAD
    #file1 = "C:\\Users\\user\\Downloads\\TEPA\\Collaborate_Code\\mocap_test\\jap_005.csv"
    #file2 = "C:\\Users\\user\\Downloads\\TEPA\\Collaborate_Code\\p26_Global"
=======
    #file1 = "C:\\Users\\user\\Downloads\\TEPA\\Collaborate_Code\\mocap_test\\uppercut_left_001.csv"
    #file2 = "C:\\Users\\user\\Downloads\\TEPA\\Collaborate_Code\\p14_Global"
>>>>>>> c4762572
 
    # 실행 중 어떤 파일을 비교하는지 표시
    # print(f"분석 대상 파일 1: {file1}")
    # print(f"분석 대상 파일 2: {file2}")
 
    # 가중치 사용자 정의 예시 (필요 시 수정)
    custom_feature_weights = {
        'position': 0.0,
        'rotation': 0.7,
        'velocity': 0.0,
        'acceleration': 0.0,
        'joint_angles': 0.3,
    }

    analyzer = MocapMotionAnalyzer(scaling='standard', feature_weights=custom_feature_weights)  
    
    ### ====> 추가한 부분.
    
    # 👉 배치 비교 실행 (출력만)
    #  - keyword: 특정 단어가 파일명에 포함된 것만 비교하고 싶으면 넣기 (예: "post" 또는 "hook_left")
    #  - limit: 상위 N개만 테스트하고 싶으면 숫자 지정
    # print_similarity_batch(
    #     file1_path=file1,
    #     file2_dir=file2,
    #     analyzer=analyzer,
    #     keyword="uppercut_left",   # 예: "post" 또는 None
    #     limit=None      # 예: 10 또는 None
    # )
    
    _ = save_similarity_matrix(
        file1_path=file1,
        file2_dir=file2,
        analyzer=analyzer,
        keyword="hook_left",      # 필요 시 수정
        limit=None,                   # 필요 시 숫자
        title="hook_left",          # 시트 좌측 첫 열 제목
<<<<<<< HEAD
        output_csv_path="p23_hook_left_004_similarity_matrix.csv"      # 시트 좌측 첫 열 제목
=======
        output_csv_path="p25_hook_left_001_similarity_matrix.csv"      # 시트 좌측 첫 열 제목
>>>>>>> c4762572
    )
    
    # 'standard' | 'minmax' | None
    # motion1 = analyzer.load_mocap_data(file1)
    # motion2 = analyzer.load_mocap_data(file2)
    # if motion1 is not None and motion2 is not None:
    #     similarity, details = analyzer.compare_motions(motion1, motion2)
    #     analyzer.visualize_results(similarity, details)
    #     analyzer.animate_3d_segments(motion1, motion2, save_path="output.gif")
    # else:
    #     print("파일 로드에 실패하여 분석을 진행할 수 없습니다.")<|MERGE_RESOLUTION|>--- conflicted
+++ resolved
@@ -1066,13 +1066,10 @@
     file1 = "C:\\Users\\PC\\Documents\\GitHub\\Collaborate_Code\\mocap_test\\uppercut_left_001.csv"
     file2 = "C:\\Users\\PC\\Documents\\GitHub\\Collaborate_Code\\p15_Global"
  
-<<<<<<< HEAD
+    #file1 = "C:\\Users\\user\\Downloads\\TEPA\\Collaborate_Code\\mocap_test\\uppercut_left_001.csv"
+    #file2 = "C:\\Users\\user\\Downloads\\TEPA\\Collaborate_Code\\p14_Global"
     #file1 = "C:\\Users\\user\\Downloads\\TEPA\\Collaborate_Code\\mocap_test\\jap_005.csv"
     #file2 = "C:\\Users\\user\\Downloads\\TEPA\\Collaborate_Code\\p26_Global"
-=======
-    #file1 = "C:\\Users\\user\\Downloads\\TEPA\\Collaborate_Code\\mocap_test\\uppercut_left_001.csv"
-    #file2 = "C:\\Users\\user\\Downloads\\TEPA\\Collaborate_Code\\p14_Global"
->>>>>>> c4762572
  
     # 실행 중 어떤 파일을 비교하는지 표시
     # print(f"분석 대상 파일 1: {file1}")
@@ -1108,12 +1105,8 @@
         analyzer=analyzer,
         keyword="hook_left",      # 필요 시 수정
         limit=None,                   # 필요 시 숫자
-        title="hook_left",          # 시트 좌측 첫 열 제목
-<<<<<<< HEAD
-        output_csv_path="p23_hook_left_004_similarity_matrix.csv"      # 시트 좌측 첫 열 제목
-=======
-        output_csv_path="p25_hook_left_001_similarity_matrix.csv"      # 시트 좌측 첫 열 제목
->>>>>>> c4762572
+        title="uppercut_right",          # 시트 좌측 첫 열 제목
+        output_csv_path="p21_uppercut_right_003_similarity_matrix.csv"      # 시트 좌측 첫 열 제목
     )
     
     # 'standard' | 'minmax' | None

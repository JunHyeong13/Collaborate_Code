--- conflicted
+++ resolved
@@ -10,6 +10,7 @@
 from sklearn.preprocessing import MinMaxScaler, StandardScaler
 import warnings
 import matplotlib.pyplot as plt
+import re
 from matplotlib.animation import FuncAnimation, PillowWriter
 from mocap.visualization import visualize_results as viz_results
 from mocap.visualization import animate_3d_segments as viz_animate
@@ -1046,6 +1047,82 @@
     return df
 
 
+# ============================= 기존 similarity 계산하는 함수 아래에 작성===================
+def _resolve_base_dir(file2_path: str) -> Path:
+    """
+    file2_path가 '.../p02_Global'처럼 특정 그룹 폴더를 가리켜도
+    그 부모를 베이스로 사용하도록 해석합니다.
+    """
+    p = Path(file2_path)
+    name = p.name.lower()
+    if p.is_dir() and re.match(r"^p\d{2}_global$", name):
+        return p.parent
+    return p
+
+def save_similarity_across_groups(
+    file1_path: str,
+    file2_path_or_base: str,
+    analyzer: MocapMotionAnalyzer,
+    start: int = 2,
+    end: int = 26,
+    keyword: str | None = None,
+    limit: int | None = None,
+    title: str = "jap",
+    output_dir: str | None = None,
+) -> dict[int, pd.DataFrame]:
+    """
+    베이스 디렉터리 아래의 p{02..26}_Global 폴더들을 오름차순으로 순회하여
+    각 폴더 안 CSV와 file1을 비교한 '유사도 매트릭스'를 폴더별 CSV로 저장합니다.
+
+    반환값: { 그룹번호(int): DataFrame }  (생성된 순서대로)
+    """
+    base_dir = _resolve_base_dir(file2_path_or_base)
+    if not base_dir.exists() or not base_dir.is_dir():
+        print(f"[오류] 베이스 디렉터리가 존재하지 않습니다: {base_dir}")
+        return {}
+
+    out_dir = Path(output_dir) if output_dir else base_dir
+    out_dir.mkdir(parents=True, exist_ok=True)
+
+    results: dict[int, pd.DataFrame] = {}
+    print("\n" + "=" * 72)
+    print(f"[그룹 배치 비교 시작] 베이스: {base_dir}")
+    print(f"대상 그룹: p{start:02d}_Global ~ p{end:02d}_Global")
+    print("=" * 72)
+
+    for i in range(start, end + 1):
+        group_name = f"p{i:02d}_Global"
+        group_dir = base_dir / group_name
+        if not group_dir.exists() or not group_dir.is_dir():
+            print(f"[안내] {group_name} 경로가 없습니다. 건너뜁니다.")
+            continue
+
+        print("\n" + "-" * 64)
+        print(f"[진행] 그룹 폴더: {group_name}")
+        out_csv = out_dir / f"{title}_{group_name}_similarity_matrix.csv"
+
+        df = save_similarity_matrix(
+            file1_path=file1_path,
+            file2_dir=str(group_dir),
+            analyzer=analyzer,
+            keyword=keyword,
+            limit=limit,
+            title=f"{title}|{group_name}",
+            output_csv_path=str(out_csv),
+        )
+        if not df.empty:
+            results[i] = df
+            print(f"[완료] {group_name} 결과를 저장했습니다: {out_csv}")
+        else:
+            print(f"[안내] {group_name}에서 유효한 결과가 없어 CSV를 생성하지 않았습니다.")
+
+    print("\n" + "=" * 72)
+    print("[그룹 배치 비교 완료]")
+    print("=" * 72)
+    return results
+
+# ============================= 기존 similarity 계산하는 함수 아래에 작성===================
+
 # =============================== Main ==============================
 
 if __name__ == "__main__":
@@ -1059,32 +1136,24 @@
     # jap_001.csv
     # straight_003.csv
 
-    file1 = "/Users/jonabi/Downloads/TEPA/mocap_test/uppercut_right_002.csv"
-    file2 = "/Users/jonabi/Downloads/TEPA/p08_Global"
+    #file1 = "/Users/jonabi/Downloads/TEPA/mocap_test/uppercut_left_002.csv"
+    #file2 = "/Users/jonabi/Downloads/TEPA/p06_Global"
     
     # 윈도우 기준 
-<<<<<<< HEAD
-    file1 = "C:\\Users\\PC\\Documents\\GitHub\\Collaborate_Code\\mocap_test\\hook_left_002.csv"
-    file2 = "C:\\Users\\PC\\Documents\\GitHub\\Collaborate_Code\\p17_Global"
-=======
-    file1 = "C:\\Users\\PC\\Documents\\GitHub\\Collaborate_Code\\mocap_test\\hook_left_003.csv"
-    file2 = "C:\\Users\\PC\\Documents\\GitHub\\Collaborate_Code\\p02_Global"
->>>>>>> 18e73af7
+    file1 = "C:\\Users\\PC\\Documents\\GitHub\\Collaborate_Code\\mocap_test\\hook_right_005.csv"
+    file2 = "C:\\Users\\PC\\Documents\\GitHub\\Collaborate_Code\\p26_Global"
  
     #file1 = "C:\\Users\\user\\Downloads\\TEPA\\Collaborate_Code\\mocap_test\\jap_005.csv"
     #file2 = "C:\\Users\\user\\Downloads\\TEPA\\Collaborate_Code\\p26_Global"
  
-    # 실행 중 어떤 파일을 비교하는지 표시
-    # print(f"분석 대상 파일 1: {file1}")
-    # print(f"분석 대상 파일 2: {file2}")
  
     # 가중치 사용자 정의 예시 (필요 시 수정)
     custom_feature_weights = {
         'position': 0.0,
         'rotation': 0.7,
-        'velocity': 0.0,
+        'velocity': 0.3,
         'acceleration': 0.0,
-        'joint_angles': 0.3,
+        'joint_angles': 0.0,
     }
 
     analyzer = MocapMotionAnalyzer(scaling='standard', feature_weights=custom_feature_weights)  
@@ -1105,20 +1174,11 @@
     _ = save_similarity_matrix(
         file1_path=file1,
         file2_dir=file2,
-<<<<<<< HEAD
         analyzer=analyzer, # 필요 시 수정
-        keyword="hook_left",      # 필요 시 수정
+        keyword="hook_right",      # 필요 시 수정
         limit=None,                   # 필요 시 숫자
-        title="hook_left",          # 시트 좌측 첫 열 제목
-        output_csv_path="p17_hook_left_002_new_similarity_matrix.csv"      # 시트 좌측 첫 열 제목
-=======
-        analyzer=analyzer,
-        keyword="hook_left",      # 필요 시 수정
-        keyword="hook_left",      # 필요 시 수정
-        limit=None,                   # 필요 시 숫자
-        title="hook_left",          # 시트 좌측 첫 열 제목
-        output_csv_path="p02_hook_left_003_similarity_matrix.csv"      # 시트 좌측 첫 열 제목
->>>>>>> 18e73af7
+        title="hook_right",          # 시트 좌측 첫 열 제목
+        output_csv_path="p26_hook_right_005_similarity_matrix.csv"      # 시트 좌측 첫 열 제목
     )
     
     # 'standard' | 'minmax' | None

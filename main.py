--- conflicted
+++ resolved
@@ -1103,17 +1103,10 @@
         file1_path=file1,
         file2_dir=file2,
         analyzer=analyzer,
-<<<<<<< HEAD
         keyword="jap",      # 필요 시 수정
         limit=None,                   # 필요 시 숫자
         title="jap",          # 시트 좌측 첫 열 제목
         output_csv_path="p04_jap_005_similarity_matrix.csv"      # 시트 좌측 첫 열 제목
-=======
-        keyword="hook_left",      # 필요 시 수정
-        limit=None,                   # 필요 시 숫자
-        title="hook_left",          # 시트 좌측 첫 열 제목
-        output_csv_path="p25_hook_left_001_similarity_matrix.csv"      # 시트 좌측 첫 열 제목
->>>>>>> 88cbf3d8
     )
     
     # 'standard' | 'minmax' | None

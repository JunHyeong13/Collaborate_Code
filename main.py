from pathlib import Path
import sys
if hasattr(sys.stdout, "reconfigure"):
    sys.stdout.reconfigure(encoding="utf-8")
import pandas as pd
import numpy as np
from scipy.spatial.distance import euclidean
from fastdtw import fastdtw
from scipy.spatial.transform import Rotation as R
from sklearn.preprocessing import MinMaxScaler, StandardScaler
import warnings
import matplotlib.pyplot as plt
from matplotlib.animation import FuncAnimation, PillowWriter
from mocap.visualization import visualize_results as viz_results
from mocap.visualization import animate_3d_segments as viz_animate
from mocap.visualization import export_joint_map_figure as viz_export_joint_map

warnings.filterwarnings('ignore')


class MocapMotionAnalyzer:
    """
    모션 캡처 데이터를 사용하여 두 복싱 동작의 유사도를 정교하게 분석하는 클래스.

    v2.14 (안정화/정확도 강화)
    - CSV 로드 시 비수치→NaN→0 치환
    - 쿼터니언 이중 안전망(정규화/zero-norm 교정/부호 연속성 유지)
    - 좌표계 정렬 시 프레임별 quaternion 보정 + 위치/회전 모두 안전 처리
    - 속도/가속도 계산 시 길이/유효값 보장
    - 세그먼트 검출: 빈/짧은 구간 robust, (start, end) inclusive 반환
    - 스케일링: 'standard' | 'minmax' | None (공통 fit)
    - DTW: 입력 전처리(NaN/Inf→0), 1D/ND 자동, quaternion sign-invariant distance
    - 디버그 로그: NaN/Inf/zero-norm/길이 불일치 등 즉시 리포트
    """

    def __init__(self, scaling: str = 'standard', feature_weights: dict | None = None,
                 normalize_scale: bool = True, scale_mode: str = 'combined'):
        assert scaling in ('standard', 'minmax', None)
        self.scaling = scaling

        default_weights = {
            'position': 0.20,
            'rotation': 0.25,
            'velocity': 0.25,
            'acceleration': 0.10,
            'joint_angles': 0.20
        }
        allowed_keys = set(default_weights.keys())
        if feature_weights is not None:
            filtered = {k: float(v) for k, v in feature_weights.items() if k in allowed_keys}
            self.feature_weights = {**default_weights, **filtered}
        else:
            self.feature_weights = default_weights
        s = sum(self.feature_weights.values())
        if s <= 0:
            self.feature_weights = {k: 1.0 for k in self.feature_weights}
            s = sum(self.feature_weights.values())
        self.feature_weights = {k: v / s for k, v in self.feature_weights.items()}

        # 각도 키(누락되면 zero로 채움)
        self.angle_keys = [
            'torso_twist',
            'l_shoulder_angle', 'l_elbow_angle',
            'r_shoulder_angle', 'r_elbow_angle',
            'l_knee_angle', 'r_knee_angle',
            'l_ankle_angle', 'r_ankle_angle',
            'neck_flexion',
        ]

        # 스켈레톤 스케일 정규화 설정
        assert scale_mode in ('shoulder', 'torso', 'combined')
        self.normalize_scale = bool(normalize_scale)
        self.scale_mode = scale_mode

    def set_feature_weights(self, feature_weights: dict, normalize: bool = True):
        """특성 가중치를 동적으로 설정합니다."""
        allowed = {'position', 'rotation', 'velocity', 'acceleration', 'joint_angles'}
        if not feature_weights:
            return
        clean = {k: float(v) for k, v in feature_weights.items() if k in allowed}
        self.feature_weights.update(clean)
        if normalize:
            s = sum(self.feature_weights.values())
            if s <= 0:
                self.feature_weights = {k: 1.0 for k in self.feature_weights}
                s = sum(self.feature_weights.values())
            self.feature_weights = {k: v / s for k, v in self.feature_weights.items()}

    # ============================== I/O ==============================

    def load_mocap_data(self, file_path: str) -> pd.DataFrame | None:
        """모션캡처 CSV 데이터를 로드합니다. 비수치 → NaN → 0 처리."""
        try:
            df = pd.read_csv(file_path)
            # 공백 컬럼명 정리
            df = df.rename(columns=str.strip)
            # 전부 float로 시도, 실패값은 NaN
            df = df.apply(pd.to_numeric, errors='coerce')
            # NaN은 0으로 치환
            n_nans = int(df.isna().sum().sum())
            if n_nans > 0:
                print(f"경고: '{file_path}' 내 비수치 또는 결측값 {n_nans}개를 0으로 대체했습니다.")
            df = df.fillna(0.0)
            print(f"파일 로드를 완료했습니다. 프레임 수: {df.shape[0]}, 컬럼 수: {df.shape[1]}")
            return df
        except Exception as e:
            print(f"데이터 로드 오류가 발생했습니다: {e}")
            return None

    # ======================= Finite/Shape Guards =====================

    def _safe_array(self, x, name="array"):
        """NaN/Inf → 0 치환 + 경고."""
        arr = np.asarray(x, dtype=float)
        if np.any(~np.isfinite(arr)):
            n_bad = int(np.size(arr) - np.isfinite(arr).sum())
            print(f"경고: {name}에 NaN 또는 Inf 값 {n_bad}개를 0으로 치환했습니다.")
            arr = np.nan_to_num(arr, nan=0.0, posinf=0.0, neginf=0.0)
        return arr

    def _ensure_2d(self, x):
        """DTW 입력용: 1D → (T,1)로 변환, 그 외는 원형 유지."""
        x = np.asarray(x, dtype=float)
        if x.ndim == 1:
            return x.reshape(-1, 1)
        return x

    # ======================= Quaternion Utilities ====================

    def _clean_quaternions(self, quats, joint_name="Unknown"):
        """
        잘못된 쿼터니언(0-노름/NaN/Inf) → 단위 쿼터니언으로 대체,
        정규화 + 프레임 간 부호 연속성 유지.
        입력/출력: (T, 4) [x, y, z, w]
        """
        if quats is None or len(quats) == 0:
            return quats

        q = self._safe_array(quats, name=f"{joint_name}.rotation").astype(float)

        # 1) zero-norm → 단위쿼터니언 대체
        norms = np.linalg.norm(q, axis=1)
        zero_idx = np.where(norms < 1e-8)[0]
        if len(zero_idx) > 0:
            print(f"경고: '{joint_name}' 쿼터니언 zero-norm {len(zero_idx)}개를 [0,0,0,1]로 대체했습니다.")
            q[zero_idx] = np.array([0, 0, 0, 1], dtype=float)

        # 2) 정규화
        norms = np.linalg.norm(q, axis=1, keepdims=True)
        q = q / np.clip(norms, 1e-8, None)

        # 3) 부호 연속성 (프레임 간 dot < 0 → 부호 반전)
        for i in range(1, len(q)):
            if float(np.dot(q[i - 1], q[i])) < 0.0:
                q[i] = -q[i]

        return q

    def _normalize_quat_sequence(self, quats, name="quat_seq"):
        """정규화만 수행(부호연속성은 외부에서 수행)."""
        if quats is None or len(quats) == 0:
            return quats
        q = self._safe_array(quats, name=name)
        norms = np.linalg.norm(q, axis=1, keepdims=True)
        q = q / np.clip(norms, 1e-8, None)
        return q

    # ===================== Coordinate Alignment =====================

    def _align_coordinate_system(self, features):
        """
        시작 방향이 달라도 동일한 조건에서 비교할 수 있도록 좌표계를 정렬합니다.
        - Hip/Chest 필요
        - 위치는 일괄 회전
        - 회전은 프레임별로 align_rotation과 합성
        """
        if 'Hip' not in features or 'Chest' not in features:
            return features

        hip_pos_initial = features['Hip'].get('position')
        chest_pos_initial = features['Chest'].get('position')
        if hip_pos_initial is None or chest_pos_initial is None:
            return features

        hip0 = np.asarray(hip_pos_initial[0], dtype=float)
        chest0 = np.asarray(chest_pos_initial[0], dtype=float)
        forward_vec = chest0 - hip0
        # 수평면 투영
        if len(forward_vec) >= 2:
            forward_vec[1] = 0.0

        norm = np.linalg.norm(forward_vec)
        if norm < 1e-6:
            # 정렬 불가 → 원본 유지
            return features
        forward_vec = forward_vec / norm

        target_vec = np.array([0.0, 0.0, 1.0], dtype=float)
        # 회전축/각
        rotation_axis = np.cross(forward_vec, target_vec)
        axis_norm = np.linalg.norm(rotation_axis)
        if axis_norm < 1e-8:
            align_rotation = R.identity()
        else:
            rotation_axis = rotation_axis / axis_norm
            cosang = float(np.clip(np.dot(forward_vec, target_vec), -1.0, 1.0))
            rotation_angle = float(np.arccos(cosang))
            align_rotation = R.from_rotvec(rotation_angle * rotation_axis)

        # 적용
        for joint, jfeat in features.items():
            # 위치
            if 'position' in jfeat and jfeat['position'] is not None:
                pos = self._safe_array(jfeat['position'], name=f"{joint}.position")
                try:
                    jfeat['position'] = self._safe_array(
                        align_rotation.apply(pos),
                        name=f"{joint}.position_aligned"
                    )
                except Exception:
                    # shape 불일치 등 예외 발생 시 원본 유지
                    jfeat['position'] = pos

            # 회전 (프레임별 합성)
            if 'rotation' in jfeat and jfeat['rotation'] is not None:
                quats = self._clean_quaternions(jfeat['rotation'], joint_name=joint)
                fixed_quats = []
                for t in range(len(quats)):
                    q = quats[t]
                    if np.linalg.norm(q) < 1e-8:
                        q = np.array([0, 0, 0, 1], dtype=float)
                    try:
                        r = R.from_quat(q)
                        aligned_q = (align_rotation * r).as_quat()
                    except Exception:
                        aligned_q = np.array([0, 0, 0, 1], dtype=float)
                    fixed_quats.append(aligned_q)
                jfeat['rotation'] = self._safe_array(np.array(fixed_quats), name=f"{joint}.rotation_aligned")

        return features

    # =================== Skeleton Scale Normalization ===================

    def _estimate_body_scale(self, positions: dict[str, np.ndarray], mode: str = 'combined') -> float:
        """프레임 전반의 대표 스케일을 추정합니다. 반환값이 0이면 정규화를 수행하지 않습니다.

        mode:
          - 'shoulder': LShoulder–RShoulder 거리의 중앙값
          - 'torso': Hip–Chest 거리의 중앙값
          - 'combined': 사용 가능한 항목의 기하평균
        """
        def median_dist(a: str, b: str) -> float | None:
            if a in positions and b in positions and positions[a] is not None and positions[b] is not None:
                pa = np.asarray(positions[a], dtype=float)
                pb = np.asarray(positions[b], dtype=float)
                T = min(len(pa), len(pb))
                if T == 0:
                    return None
                d = np.linalg.norm(pb[:T] - pa[:T], axis=1)
                if d.size == 0:
                    return None
                med = float(np.median(d))
                return med if np.isfinite(med) and med > 1e-8 else None
            return None

        shoulder = median_dist('LShoulder', 'RShoulder')
        torso = median_dist('Hip', 'Chest')

        if mode == 'shoulder':
            return shoulder or 0.0
        if mode == 'torso':
            return torso or 0.0

        vals = [v for v in (shoulder, torso) if v is not None and v > 0]
        if not vals:
            return 0.0
        if len(vals) == 1:
            return vals[0]
        # 기하평균이 스케일 추정에 안정적
        logv = np.log(vals)
        return float(np.exp(np.mean(logv)))

    def _apply_scale_normalization(self, raw: dict, mode: str = 'combined') -> dict:
        """스켈레톤 위치(및 파생 속성에 앞서)를 스케일로 나눠 정규화합니다."""
        positions = {j: d.get('position') for j, d in raw.items() if 'position' in d}
        scale = self._estimate_body_scale(positions, mode=mode)
        if scale <= 0.0:
            return raw
        for j, d in raw.items():
            if 'position' in d and d['position'] is not None:
                d['position'] = self._safe_array(d['position'] / scale, name=f"{j}.pos_scaled")
        return raw

    def _rescale_target_to_reference(self, f_ref: dict, f_tgt: dict, mode: str = 'combined') -> tuple[dict, float]:
        """motion2(타깃)의 위치를 motion1(레퍼런스)의 체형 스케일에 맞춥니다.

        반환: (스케일 적용된 position 딕셔너리, 적용 배율 factor)
        """
        pos_ref = f_ref.get('position', {})
        pos_tgt = f_tgt.get('position', {})
        ref_positions = {j: arr for j, arr in pos_ref.items() if arr is not None}
        tgt_positions = {j: arr for j, arr in pos_tgt.items() if arr is not None}
        s_ref = self._estimate_body_scale(ref_positions, mode=mode)
        s_tgt = self._estimate_body_scale(tgt_positions, mode=mode)
        if s_ref <= 0.0 or s_tgt <= 0.0:
            return pos_tgt, 1.0
        factor = float(s_ref / s_tgt)
        scaled = {}
        for j, arr in pos_tgt.items():
            if arr is None:
                continue
            scaled[j] = self._safe_array(arr * factor, name=f"{j}.pos_refscaled")
        return scaled, factor

    def _compute_forward_from_features(self, f: dict) -> np.ndarray | None:
        pos = f.get('position', {})
        if 'Hip' not in pos or 'Chest' not in pos:
            return None
        hip = np.asarray(pos['Hip'][0], dtype=float)
        chest = np.asarray(pos['Chest'][0], dtype=float)
        v = chest - hip
        if v.shape[0] >= 2:
            v[1] = 0.0
        n = np.linalg.norm(v)
        if n < 1e-8:
            return None
        return v / n

    def _rotation_from_to(self, src: np.ndarray, dst: np.ndarray) -> R:
        src = np.asarray(src, dtype=float)
        dst = np.asarray(dst, dtype=float)
        src = src / (np.linalg.norm(src) + 1e-8)
        dst = dst / (np.linalg.norm(dst) + 1e-8)
        axis = np.cross(src, dst)
        axis_n = np.linalg.norm(axis)
        if axis_n < 1e-8:
            return R.identity()
        axis = axis / axis_n
        cosang = float(np.clip(np.dot(src, dst), -1.0, 1.0))
        angle = float(np.arccos(cosang))
        return R.from_rotvec(angle * axis)

    def _apply_rotation_to_features(self, feats: dict, rot: R):
        # 위치/속도/가속도 회전
        for ftype in ('position', 'velocity', 'acceleration'):
            if ftype in feats:
                for j, arr in feats[ftype].items():
                    if arr is None:
                        continue
                    try:
                        feats[ftype][j] = self._safe_array(rot.apply(arr), name=f"{j}.{ftype}_rot")
                    except Exception:
                        feats[ftype][j] = arr
        # 회전(quaternion) 합성
        if 'rotation' in feats:
            for j, quats in feats['rotation'].items():
                if quats is None:
                    continue
                new_qs = []
                for q in quats:
                    try:
                        r = R.from_quat(q)
                        nq = (rot * r).as_quat()
                    except Exception:
                        nq = q
                    new_qs.append(nq)
                feats['rotation'][j] = self._safe_array(np.array(new_qs), name=f"{j}.rotation_rot")

    def _scale_vel_acc_features(self, feats: dict, factor: float):
        if abs(factor - 1.0) < 1e-12:
            return
        for ftype in ('velocity', 'acceleration'):
            if ftype in feats:
                for j, arr in feats[ftype].items():
                    if arr is None:
                        continue
                    feats[ftype][j] = self._safe_array(arr * factor, name=f"{j}.{ftype}_scaled")

    # =================== Per-Joint Feature Similarities ===================

    def _compute_per_joint_feature_similarities(self, f1: dict, f2: dict,
                                                s1: int, e1: int, s2: int, e2: int) -> dict:
        """각 특성별로 조인트(또는 각도 키) 단위의 DTW 유사도를 계산합니다.

        반환 형태: { feature_type: { key: similarity, ... }, ... }
        - feature_type ∈ {'position','rotation','velocity','acceleration','joint_angles'}
        - key: 조인트명 또는 각도 키명
        """
        result: dict[str, dict[str, float]] = {}
        for f_type in self.feature_weights.keys():
            d1 = f1.get(f_type, {})
            d2 = f2.get(f_type, {})
            per_keys: dict[str, float] = {}

            if f_type == 'joint_angles':
                keys = set(d1.keys()) & set(d2.keys())
                for key in keys:
                    seq1 = d1[key][s1:e1 + 1]
                    seq2 = d2[key][s2:e2 + 1]
                    if seq1.size == 0 or seq2.size == 0:
                        continue
                    per_keys[key] = self._dtw_similarity(seq1, seq2)
            else:
                keys = set(d1.keys()) & set(d2.keys())
                for key in keys:
                    seq1 = d1[key][s1:e1 + 1]
                    seq2 = d2[key][s2:e2 + 1]
                    if seq1.size == 0 or seq2.size == 0:
                        continue
                    if f_type == 'rotation':
                        seq1 = self._normalize_quat_sequence(seq1, name=f"{key}.rot1")
                        seq2 = self._normalize_quat_sequence(seq2, name=f"{key}.rot2")
                        for qarr in (seq1, seq2):
                            for i in range(1, len(qarr)):
                                if float(np.dot(qarr[i - 1], qarr[i])) < 0.0:
                                    qarr[i] = -qarr[i]
                        scaled_seq1, scaled_seq2 = seq1, seq2
                    else:
                        scaled_seq1, scaled_seq2 = (seq1, seq2) if self.scaling is None else self._fit_scaler(seq1, seq2)
                    per_keys[key] = self._dtw_similarity(scaled_seq1, scaled_seq2)

            result[f_type] = per_keys
        return result

    def export_per_joint_similarities(self, per_joint: dict, output_path: str):
        """per_joint 유사도 결과를 간단한 CSV로 저장합니다.

        CSV 컬럼: feature_type,key,similarity
        """
        import csv
        rows = []
        for f_type, mapping in per_joint.items():
            for key, sim in mapping.items():
                rows.append((f_type, key, float(sim)))
        try:
            with open(output_path, 'w', newline='', encoding='utf-8') as f:
                writer = csv.writer(f)
                writer.writerow(['feature_type', 'key', 'similarity'])
                writer.writerows(rows)
            print(f"per-joint 유사도 결과를 저장했습니다: {output_path}")
        except Exception as e:
            print(f"per-joint 유사도 저장 중 오류가 발생했습니다: {e}")

    # =========================== Features ===========================

    def extract_features(self, df: pd.DataFrame):
        """종합적인 특성을 추출합니다."""
        print("종합 특성 추출을 시작합니다.")

        # joint 목록
        joints = sorted(set([c.split('.')[0] for c in df.columns if '.' in c]))

        raw = {}
        for joint in joints:
            pos_cols = [f'{joint}.posX', f'{joint}.posY', f'{joint}.posZ']
            rot_cols = [f'{joint}.rotX', f'{joint}.rotY', f'{joint}.rotZ', f'{joint}.rotW']

            jfeat = {}

            if all(c in df.columns for c in pos_cols):
                pos = df[pos_cols].to_numpy(dtype=float)
                jfeat['position'] = self._safe_array(pos, name=f"{joint}.pos")

            if all(c in df.columns for c in rot_cols):
                raw_quats = df[rot_cols].to_numpy(dtype=float)
                jfeat['rotation'] = self._clean_quaternions(raw_quats, joint_name=joint)

            if jfeat:
                raw[joint] = jfeat

        if 'Hip' not in raw or 'position' not in raw['Hip']:
            raise ValueError("'Hip' 조인트 position 데이터가 필요합니다.")

        # Hip 기준 중심화
        hip = raw['Hip']['position'].copy()
        for jfeat in raw.values():
            if 'position' in jfeat:
                jfeat['position'] = self._safe_array(jfeat['position'] - hip, name="centered_pos")

        # 좌표계 정렬
        raw = self._align_coordinate_system(raw)

        # 스켈레톤 스케일 정규화(옵션)
        if self.normalize_scale:
            raw = self._apply_scale_normalization(raw, mode=self.scale_mode)

        # 속도/가속도 계산
        for j, jfeat in raw.items():
            if 'position' in jfeat and jfeat['position'] is not None and len(jfeat['position']) > 0:
                pos = self._safe_array(jfeat['position'], name=f"{j}.pos_for_vel")
                vel = np.diff(pos, axis=0, prepend=pos[0:1])
                acc = np.diff(vel, axis=0, prepend=vel[0:1])
                jfeat['velocity'] = self._safe_array(vel, name=f"{j}.vel")
                jfeat['acceleration'] = self._safe_array(acc, name=f"{j}.acc")

        # 벡터/각도
        joint_positions = {j: d['position'] for j, d in raw.items() if 'position' in d}
        pairs = [
            ('LShoulder', 'RShoulder'), ('LThigh', 'RThigh'),
            ('Chest', 'Ab'),
            ('LShoulder', 'LUArm'), ('RShoulder', 'RUArm'),
            ('LUArm', 'LFArm'), ('RUArm', 'RFArm'),
            # Legs
            ('LThigh', 'LShin'), ('LShin', 'LFoot'), ('LFoot', 'LToe'),
            ('RThigh', 'RShin'), ('RShin', 'RFoot'), ('RFoot', 'RToe'),
            # Neck/Head
            ('Chest', 'Neck'), ('Neck', 'Head'),
        ]
        vectors = {}
        for a, b in pairs:
            vec = self._calculate_vector(joint_positions, a, b)
            if vec is not None:
                vectors[f"{a}_{b}"] = vec

        T = len(next(iter(joint_positions.values()))) if len(joint_positions) else len(df)

        def safe_angle(vkey1, vkey2):
            if vkey1 in vectors and vkey2 in vectors:
                return self._calculate_angle(vectors[vkey1], vectors[vkey2])
            return np.zeros(T, dtype=float)

        def safe_signed_angle(vkey1, vkey2, normal=(0.0, 1.0, 0.0)):
            if vkey1 in vectors and vkey2 in vectors:
                return self._signed_angle(vectors[vkey1], vectors[vkey2], normal=normal)
            return np.zeros(T, dtype=float)

        joint_angles = {
            # 수평면(Y 법선) 기준으로 좌/우 비틀림 부호를 가진 각도
            'torso_twist': safe_signed_angle('LShoulder_RShoulder', 'LThigh_RThigh', normal=(0.0, 1.0, 0.0)),
            'l_shoulder_angle': safe_angle('Chest_Ab', 'LShoulder_LUArm'),
            'l_elbow_angle': safe_angle('LShoulder_LUArm', 'LUArm_LFArm'),
            'r_shoulder_angle': safe_angle('Chest_Ab', 'RShoulder_RUArm'),
            'r_elbow_angle': safe_angle('RShoulder_RUArm', 'RUArm_RFArm'),
            # Legs
            'l_knee_angle': safe_angle('LThigh_LShin', 'LShin_LFoot'),
            'r_knee_angle': safe_angle('RThigh_RShin', 'RShin_RFoot'),
            'l_ankle_angle': safe_angle('LShin_LFoot', 'LFoot_LToe'),
            'r_ankle_angle': safe_angle('RShin_RFoot', 'RFoot_RToe'),
            # Head/neck
            'neck_flexion': safe_angle('Chest_Neck', 'Neck_Head'),
        }

        # 최종 딕셔너리 구성
        feats = {'position': {}, 'rotation': {}, 'velocity': {}, 'acceleration': {}, 'joint_angles': {}}
        for joint, jfeat in raw.items():
            for ftype in ('position', 'rotation', 'velocity', 'acceleration'):
                if ftype in jfeat and jfeat[ftype] is not None:
                    feats[ftype][joint] = self._safe_array(jfeat[ftype], name=f"{joint}.{ftype}")

        feats['joint_angles'] = {k: self._safe_array(joint_angles.get(k, np.zeros(T)), name=f"angle.{k}") for k in self.angle_keys}

        print("특성 추출을 완료했습니다.")
        return feats

    # ======================= Motion Segmentation ====================

    def segment_action(self, features, threshold_ratio=0.15, min_length=30):
        """
        속도를 기반으로 동작의 핵심 구간을 탐지합니다.
        반환: (start_idx, end_idx)  (end_idx 포함)
        """
        vlist = [np.linalg.norm(v, axis=1) for v in features['velocity'].values() if v is not None and len(v) > 0]
        if not vlist:
            any_len = len(next(iter(features['position'].values()))) if features['position'] else 0
            return 0, max(any_len - 1, 0)

        total_velocity = np.sum(vlist, axis=0)
        total_velocity = self._safe_array(total_velocity, name="total_velocity")

        if total_velocity.size == 0:
            return 0, 0

        thr = float(np.max(total_velocity)) * float(threshold_ratio)
        active = np.where(total_velocity > thr)[0]

        if active.size < min_length:
            return 0, len(total_velocity) - 1

        start_idx, end_idx = int(active[0]), int(active[-1])
        print(f"동작 구간을 탐지했습니다. 시작 프레임: {start_idx}, 종료 프레임: {end_idx}, 총 길이: {end_idx - start_idx + 1} 프레임")
        return start_idx, end_idx

    # ============================= Math =============================

    def _calculate_angle(self, v1, v2):
        v1 = self._safe_array(v1, name="angle_v1")
        v2 = self._safe_array(v2, name="angle_v2")
        v1_u = v1 / (np.linalg.norm(v1, axis=1, keepdims=True) + 1e-8)
        v2_u = v2 / (np.linalg.norm(v2, axis=1, keepdims=True) + 1e-8)
        dot = np.einsum('ij,ij->i', v1_u, v2_u)
        dot = np.clip(dot, -1.0, 1.0)
        return np.arccos(dot)

    def _signed_angle(self, v1, v2, normal=(0.0, 1.0, 0.0)):
        """평면 법선 normal에 대한 서명 각도(라디안, -pi~pi).
        v1, v2는 (T,3). 수평면(XZ) 서명 각도의 경우 normal=(0,1,0).
        """
        v1 = self._safe_array(v1, name="signed_angle_v1")
        v2 = self._safe_array(v2, name="signed_angle_v2")
        n = np.asarray(normal, dtype=float)
        n = n / (np.linalg.norm(n) + 1e-8)
        # 평면 투영
        v1p = v1 - np.einsum('ij,j->i', v1, n)[:, None] * n[None, :]
        v2p = v2 - np.einsum('ij,j->i', v2, n)[:, None] * n[None, :]
        # 정규화
        v1p = v1p / (np.linalg.norm(v1p, axis=1, keepdims=True) + 1e-8)
        v2p = v2p / (np.linalg.norm(v2p, axis=1, keepdims=True) + 1e-8)
        # dot, cross
        dot = np.einsum('ij,ij->i', v1p, v2p)
        dot = np.clip(dot, -1.0, 1.0)
        cross = np.cross(v1p, v2p)
        s = np.einsum('ij,j->i', cross, n)
        return np.arctan2(s, dot)

    def _calculate_vector(self, positions, start_joint, end_joint):
        if start_joint in positions and end_joint in positions:
            a = positions[start_joint]
            b = positions[end_joint]
            if a is None or b is None or len(a) == 0 or len(b) == 0:
                return None
            T = min(len(a), len(b))
            a = np.asarray(a[:T], dtype=float)
            b = np.asarray(b[:T], dtype=float)
            return self._safe_array(b - a, name=f"vec.{start_joint}_{end_joint}")
        return None

    # ======================= Scaling & DTW ==========================

    def _fit_scaler(self, seq1, seq2):
        """선택된 스케일러를 두 시퀀스에 공통으로 피팅/적용."""
        if self.scaling is None:
            return seq1, seq2

        _s1 = self._ensure_2d(seq1)
        _s2 = self._ensure_2d(seq2)
        if _s1.shape[1] != _s2.shape[1]:
            return seq1, seq2  # 차원 불일치 시 스킵

        if self.scaling == 'standard':
            scaler = StandardScaler()
        else:
            scaler = MinMaxScaler()

        both = np.vstack([_s1, _s2])
        both = self._safe_array(both, name="scaler_fit_input")
        scaler.fit(both)

        s1 = scaler.transform(_s1)
        s2 = scaler.transform(_s2)
        # 원래 차원 유지(1D였다면 다시 1D로)
        if seq1.ndim == 1: s1 = s1.flatten()
        if seq2.ndim == 1: s2 = s2.flatten()
        return s1, s2

    def _dtw_similarity(self, seq1, seq2, k=10):
        """DTW 거리를 정규화하고 지수 함수로 유사도로 변환."""
        if not isinstance(seq1, np.ndarray): seq1 = np.array(seq1, dtype=float)
        if not isinstance(seq2, np.ndarray): seq2 = np.array(seq2, dtype=float)
        if seq1.size == 0 or seq2.size == 0: return 0.0

        # 최종 안전화
        seq1 = self._safe_array(seq1, name="dtw_seq1")
        seq2 = self._safe_array(seq2, name="dtw_seq2")

        # 거리 함수 선택
        if seq1.ndim == 1:
            dist_func = lambda x, y: float(abs(x - y))
        elif seq1.shape[1] == 4:
            # 쿼터니언 sign-invariant
            def quat_dist(q1, q2):
                d = float(abs(np.dot(q1, q2)))
                d = np.clip(d, -1.0, 1.0)
                return 1.0 - d
            dist_func = quat_dist
        else:
            dist_func = euclidean

        distance, _ = fastdtw(seq1, seq2, dist=dist_func)
        normalized_distance = distance / (len(seq1) + len(seq2))
        return float(np.exp(-k * normalized_distance))

    # ============================ Compare ===========================

    def compare_motions(self, motion1_data: pd.DataFrame, motion2_data: pd.DataFrame):
        """두 동작을 종합적으로 비교합니다."""
        print("\n두 동작의 비교를 시작합니다.")
        try:
            f1 = self.extract_features(motion1_data)
            f2 = self.extract_features(motion2_data)

            # 1) motion1 기준으로 motion2의 체형 스케일을 일치
            if 'position' in f1 and 'position' in f2:
                rescaled_pos2, factor = self._rescale_target_to_reference(f1, f2, mode=self.scale_mode)
                if rescaled_pos2:
                    f2['position'].update(rescaled_pos2)
                    # 속도/가속도도 동일 배율 반영(위치 차분 기반이므로 동일 스케일 필요)
                    self._scale_vel_acc_features(f2, factor)

            # 2) motion1의 전방을 기준으로 motion2 방향을 일치(좌표계 회전)
            fwd1 = self._compute_forward_from_features(f1)
            fwd2 = self._compute_forward_from_features(f2)
            if fwd1 is not None and fwd2 is not None:
                rot = self._rotation_from_to(fwd2, fwd1)  # motion2 -> motion1 방향으로 회전
                self._apply_rotation_to_features(f2, rot)

            s1, e1 = self.segment_action(f1)
            s2, e2 = self.segment_action(f2)

            feature_similarities = {}

            for f_type in self.feature_weights.keys():
                print(f"특성 '{f_type}' 유사도 계산을 수행합니다.")
                sims = []

                d1 = f1[f_type]
                d2 = f2[f_type]

                if f_type == 'joint_angles':
                    keys = set(d1.keys()) & set(d2.keys())
                    for key in keys:
                        seq1 = d1[key][s1:e1 + 1]
                        seq2 = d2[key][s2:e2 + 1]
                        if seq1.size == 0 or seq2.size == 0:
                            continue
                        # 각도는 일반적으로 스케일링 불필요
                        sim = self._dtw_similarity(seq1, seq2)
                        sims.append(sim)
                else:
                    keys = set(d1.keys()) & set(d2.keys())
                    for key in keys:
                        seq1 = d1[key][s1:e1 + 1]
                        seq2 = d2[key][s2:e2 + 1]
                        if seq1.size == 0 or seq2.size == 0:
                            continue

                        if f_type == 'rotation':
                            # 정규화 + 부호연속성
                            seq1 = self._normalize_quat_sequence(seq1, name=f"{key}.rot1")
                            seq2 = self._normalize_quat_sequence(seq2, name=f"{key}.rot2")
                            for qarr in (seq1, seq2):
                                for i in range(1, len(qarr)):
                                    if float(np.dot(qarr[i - 1], qarr[i])) < 0.0:
                                        qarr[i] = -qarr[i]
                            scaled_seq1, scaled_seq2 = seq1, seq2
                        else:
                            # 위치/속도/가속도
                            scaled_seq1, scaled_seq2 = (seq1, seq2) if self.scaling is None else self._fit_scaler(seq1, seq2)

                        sim = self._dtw_similarity(scaled_seq1, scaled_seq2)
                        sims.append(sim)

                feature_similarities[f_type] = float(np.mean(sims)) if sims else 0.0

            # 파트(왼팔/오른팔/왼다리/오른다리/코어/머리) 단위 DTW 산출
            parts = {
                'left_arm': ['LShoulder', 'LUArm', 'LFArm', 'LHand'],
                'right_arm': ['RShoulder', 'RUArm', 'RFArm', 'RHand'],
                'left_leg': ['LThigh', 'LShin', 'LFoot', 'LToe'],
                'right_leg': ['RThigh', 'RShin', 'RFoot', 'RToe'],
                'core': ['LThigh', 'RThigh', 'Hip', 'Ab', 'Chest'],
                'head': ['LShoulder', 'RShoulder', 'Neck', 'Head'],
            }

            # 파트별 각도 키 매핑(해당 파트에 의미 있는 각도만 사용)
            angle_keys_by_part: dict[str, set[str]] = {
                'left_arm': {'l_shoulder_angle', 'l_elbow_angle'},
                'right_arm': {'r_shoulder_angle', 'r_elbow_angle'},
                'left_leg': {'l_knee_angle', 'l_ankle_angle'},
                'right_leg': {'r_knee_angle', 'r_ankle_angle'},
                'core': {'torso_twist'},
                'head': {'neck_flexion'},
            }

            part_scores = {}
            part_breakdown = {}
            # 피처별 파트 스코어 계산 함수
            def part_feature_score(feature_type: str, joints_set: set[str], part_name: str) -> float:
                d1 = f1.get(feature_type, {})
                d2 = f2.get(feature_type, {})
                sims_local = []
                if feature_type == 'joint_angles':
                    # 파트에 해당하는 각도 키만 사용
                    allowed = angle_keys_by_part.get(part_name, set())
                    keys = (set(d1.keys()) & set(d2.keys())) & allowed
                    for key in keys:
                        seq1 = d1[key][s1:e1 + 1]
                        seq2 = d2[key][s2:e2 + 1]
                        if seq1.size == 0 or seq2.size == 0:
                            continue
                        sims_local.append(self._dtw_similarity(seq1, seq2))
                else:
                    keys = (set(d1.keys()) & set(d2.keys())) & joints_set
                    for key in keys:
                        seq1 = d1[key][s1:e1 + 1]
                        seq2 = d2[key][s2:e2 + 1]
                        if seq1.size == 0 or seq2.size == 0:
                            continue
                        if feature_type == 'rotation':
                            seq1 = self._normalize_quat_sequence(seq1, name=f"{key}.rot1")
                            seq2 = self._normalize_quat_sequence(seq2, name=f"{key}.rot2")
                            for qarr in (seq1, seq2):
                                for i in range(1, len(qarr)):
                                    if float(np.dot(qarr[i - 1], qarr[i])) < 0.0:
                                        qarr[i] = -qarr[i]
                            scaled_seq1, scaled_seq2 = seq1, seq2
                        else:
                            scaled_seq1, scaled_seq2 = (seq1, seq2) if self.scaling is None else self._fit_scaler(seq1, seq2)
                        sims_local.append(self._dtw_similarity(scaled_seq1, scaled_seq2))
                return float(np.mean(sims_local)) if sims_local else 0.0

            for part_name, part_joints in parts.items():
                jset = set(part_joints)
                # 모든 피처를 고려한 파트 스코어(동일 가중 평균)
                per_feature_scores = {}
                for f_type in ('position', 'rotation', 'velocity', 'acceleration', 'joint_angles'):
                    per_feature_scores[f_type] = part_feature_score(f_type, jset, part_name)
                part_breakdown[part_name] = per_feature_scores
                vals = list(per_feature_scores.values())
                part_scores[part_name] = float(np.mean(vals)) if vals else 0.0

            # 조인트 단위 유사도(전 특성) 산출 및 내보내기 용도로 함께 반환
            per_joint = self._compute_per_joint_feature_similarities(f1, f2, s1, e1, s2, e2)

            # 가중 합 (전체)
            final_similarity = 0.0
            for f_type, sim in feature_similarities.items():
                final_similarity += sim * self.feature_weights.get(f_type, 0.0)

            return float(final_similarity), {
                **feature_similarities,
                **{f"part_{k}": v for k, v in part_scores.items()},
                'per_joint': per_joint,
                'part_breakdown': part_breakdown,
            }

        except Exception as e:
            import traceback
            print(f"동작 비교 중 오류가 발생했습니다: {e}")
            traceback.print_exc()
            return 0.0, {}

    # =========================== Visualization ======================

    def visualize_results(self, similarity, feature_similarities):
        viz_results(similarity, feature_similarities, self.feature_weights)

    def animate_3d_segments(self, motion1_data: pd.DataFrame, motion2_data: pd.DataFrame,
                            overlay: bool = True, interval: int = 40,
                            save_path: str | None = None,
                            joints_to_show: list[str] | None = None,
                            skeleton_edges: list[tuple[str, str]] | None = None):
        viz_animate(self, motion1_data, motion2_data, overlay, interval, save_path, joints_to_show, skeleton_edges)

    def export_joint_map_figure(self, output_path: str, dpi: int = 200, language: str = 'ko'):
        viz_export_joint_map(output_path, dpi, language)


# 유사도를 한번에 여러 파일과 비교하는 배치 함수

def print_similarity_batch(file1_path: str, file2_dir: str, analyzer: MocapMotionAnalyzer,
                           keyword: str | None = None, limit: int | None = None):
    """
    file2_dir 안의 모든 CSV(선택적으로 keyword 필터)를 file1과 비교하고,
    전체 유사도와 주요 항목을 콘솔에 깔끔하게 출력합니다.
    """
    file1 = Path(file1_path)
    dir2 = Path(file2_dir)

    if not file1.exists():
        print(f"[오류] file1이 존재하지 않습니다: {file1}")
        return
    if not dir2.exists() or not dir2.is_dir():
        print(f"[오류] file2 디렉터리가 존재하지 않습니다: {dir2}")
        return

    # file1은 한 번만 로드
    motion1 = analyzer.load_mocap_data(str(file1))
    if motion1 is None:
        print("[오류] file1 로드 실패로 배치 비교를 종료합니다.")
        return

    # 대상 파일 수집
    candidates = sorted([p for p in dir2.glob("*.csv") if p.is_file()])
    if keyword:
        candidates = [p for p in candidates if keyword.lower() in p.name.lower()]
    # file1이 같은 디렉토리에 있어도 제외
    candidates = [p for p in candidates if p.resolve() != file1.resolve()]
    if limit is not None:
        candidates = candidates[:limit]

    if not candidates:
        msg = f"'{dir2}'에서 비교할 CSV가 없습니다."
        if keyword:
            msg += f" (키워드='{keyword}')"
        print(msg)
        return

    print("\n" + "=" * 72)
    print(f"[배치 비교 시작] 기준 파일: {file1.name}  |  대상 디렉터리: {dir2}")
    if keyword:
        print(f"키워드 필터: {keyword}")
    print(f"총 대상 파일 수: {len(candidates)}")
    print("=" * 72)

    for idx, p in enumerate(candidates, start=1):
        print(f"\n[{idx}/{len(candidates)}] 비교 대상: {p.name}")
        motion2 = analyzer.load_mocap_data(str(p))
        if motion2 is None:
            print(" → 로드 실패, 건너뜁니다.")
            continue

        # 비교
        similarity, details = analyzer.compare_motions(motion1, motion2)

        # 출력(간단/명료)
        print(f" → 전체 유사도: {similarity:.4f}")
        # 주요 피처별 유사도만 골라 간단 표기
        for key in ('rotation', 'joint_angles', 'position', 'velocity', 'acceleration'):
            if key in details:
                print(f"    - {key:13s}: {details[key]:.4f}")
        # 파트 요약(원하면 주석 해제)
        for part in ('part_left_arm','part_right_arm','part_left_leg','part_right_leg','part_core','part_head'):
            if part in details:
                print(f"    - {part:13s}: {details[part]:.4f}")

    print("\n" + "=" * 72)
    print("[배치 비교 완료]")
    print("=" * 72)
    
    # utils/save_similarity_matrix.py  (새 파일로 두거나, 기존 파일 하단에 추가해도 됩니다)

import csv
from pathlib import Path

# === 새 함수: 배치 결과를 CSV로 저장 ===
def save_similarity_matrix(
    file1_path: str,
    file2_dir: str,
    analyzer: MocapMotionAnalyzer,
    keyword: str | None = None,
    limit: int | None = None,
    title: str = "Uppercut(L)",
    output_csv_path: str = "C:\\Users\\harry\\OneDrive\\Desktop\\DTW_Method\\Collaborate_Code\\similarity_matrix.csv"
) -> pd.DataFrame:
    """
    file2_dir의 모든 CSV(선택적으로 keyword 필터)를 file1과 비교해
    '부위별+피처별 유사도'를 한 번에 CSV로 저장합니다.

    열 순서(고정):
    Head, Core, Right_Leg, Left_Leg, Right_Arm, Left_Arm,
    Acceleration, Velocity, Position, Joint Angle, rotation
    """
    # 고정 열 이름(이미지 순서 그대로)
    col_order = [
        "Head", "Core", "Right_Leg", "Left_Leg", "Right_Arm", "Left_Arm",
        "Acceleration", "Velocity", "Position", "Joint Angle", "rotation", "Overall"
    ]

    # 내부 키 매핑( compare_motions details → 표의 열 )
    key_map = {
        "Head":         "part_head",
        "Core":         "part_core",
        "Right_Leg":    "part_right_leg",
        "Left_Leg":     "part_left_leg",
        "Right_Arm":    "part_right_arm",
        "Left_Arm":     "part_left_arm",
        "Acceleration": "acceleration",
        "Velocity":     "velocity",
        "Position":     "position",
        "Joint Angle":  "joint_angles",
        "rotation":     "rotation",
    }

    file1 = Path(file1_path)
    dir2  = Path(file2_dir)

    if not file1.exists():
        print(f"[오류] 기준 파일이 존재하지 않습니다: {file1}")
        return pd.DataFrame()

    if not dir2.exists() or not dir2.is_dir():
        print(f"[오류] 대상 디렉터리가 없습니다: {dir2}")
        return pd.DataFrame()

    # 기준 모션 1회 로드
    motion1 = analyzer.load_mocap_data(str(file1))
    if motion1 is None:
        print("[오류] 기준 파일 로드 실패")
        return pd.DataFrame()

    # 후보 수집
    candidates = sorted([p for p in dir2.glob("*.csv") if p.is_file()])
    if keyword:
        candidates = [p for p in candidates if keyword.lower() in p.name.lower()]
    candidates = [p for p in candidates if p.resolve() != file1.resolve()]
    if limit is not None:
        candidates = candidates[:limit]

    if not candidates:
        print(f"[안내] 비교할 CSV가 없습니다. dir={dir2}, keyword={keyword}")
        return pd.DataFrame()

    # 결과 누적
    rows = []
    index_labels = []

    for idx, p in enumerate(candidates, start=1):
        print(f"[{idx}/{len(candidates)}] 비교: {p.name}")  # 존댓말 로그
        motion2 = analyzer.load_mocap_data(str(p))
        if motion2 is None:
            print(" → 로드 실패, 건너뜁니다.")
            continue

        similarity, details = analyzer.compare_motions(motion1, motion2)

        # 한 행 구성(없으면 0.0)
        row = []
        for col in col_order:
            if col == "Overall":
                v = float(similarity)
            else:   
                v = float(details.get(key_map[col], 0.0))
            row.append(v)

        rows.append(row)
        # 행 라벨: 파일명에서 확장자 제거
        index_labels.append(p.stem)

    # DataFrame 구성(제목 열을 맨 앞에 추가)
    df = pd.DataFrame(rows, index=index_labels, columns=col_order)
    df.insert(0, title, index_labels)

    # 평균 행 추가(제목 칸은 'AVG')
    if len(df) > 0:
        avg_vals = df[col_order].mean(axis=0).to_list()
        avg_row = pd.DataFrame([[ "AVG", *avg_vals ]], columns=[title, *col_order])
        df = pd.concat([df, avg_row], ignore_index=True)

    # 저장
    try:
        df.to_csv(output_csv_path, index=False, encoding="utf-8-sig")
        print(f"[완료] 유사도 매트릭스를 CSV로 저장했습니다: {output_csv_path}")
    except Exception as e:
        print(f"[오류] CSV 저장 중 문제 발생: {e}")

    return df


# =============================== Main ==============================

if __name__ == "__main__":
    print("복싱 동작 DTW 분석기 (v2.14 - 안정성/정확도 강화)")
    print("=" * 64)

    # uppercurt_left_001.csv
    # uppercut_right_002.csv
    # hook_left_002.csv
    # hook_right_001.csv
    # jap_001.csv
    # straight_003.csv

    #file1 = "/Users/jonabi/Downloads/TEPA/mocap_test/straight_005.csv"
    #file2 = "/Users/jonabi/Downloads/TEPA/p21_Global"
        
    # 윈도우 기준 
    file1 = "C:\\Users\\PC\\Documents\\GitHub\\Collaborate_Code\\mocap_test\\uppercut_left_005.csv"
    file2 = "C:\\Users\\PC\\Documents\\GitHub\\Collaborate_Code\\p26_Global"
 
<<<<<<< HEAD
    file1 = "C:\\Users\\user\\Downloads\\TEPA\\Collaborate_Code\\mocap_test\\hook_right_001.csv"
    file2 = "C:\\Users\\user\\Downloads\\TEPA\\Collaborate_Code\\p18_Global"
=======
    #file1 = "C:\\Users\\user\\Downloads\\TEPA\\Collaborate_Code\\mocap_test\\uppercut_left_003.csv"
    #file2 = "C:\\Users\\user\\Downloads\\TEPA\\Collaborate_Code\\p18_Global"
>>>>>>> 063640d4
 

    # 실행 중 어떤 파일을 비교하는지 표시
    # print(f"분석 대상 파일 1: {file1}")
    # print(f"분석 대상 파일 2: {file2}")
 

    # 가중치 사용자 정의 예시 (필요 시 수정)
    custom_feature_weights = {
        'position': 0.0,
        'rotation': 0.7,
        'velocity': 0.0,
        'acceleration': 0.0,
        'joint_angles': 0.3,
    }

    analyzer = MocapMotionAnalyzer(scaling='standard', feature_weights=custom_feature_weights)  
    
    ### ====> 추가한 부분.
    
    # 👉 배치 비교 실행 (출력만)
    #  - keyword: 특정 단어가 파일명에 포함된 것만 비교하고 싶으면 넣기 (예: "post" 또는 "hook_left")
    #  - limit: 상위 N개만 테스트하고 싶으면 숫자 지정
    # print_similarity_batch(
    #     file1_path=file1,
    #     file2_dir=file2,
    #     analyzer=analyzer,
    #     keyword="uppercut_left",   # 예: "post" 또는 None
    #     limit=None      # 예: 10 또는 None
    # )
    
    _ = save_similarity_matrix(
    file1_path=file1,
    file2_dir=file2,
    analyzer=analyzer,
    keyword="uppercut_left",      # 필요 시 수정
    limit=None,                   # 필요 시 숫자
<<<<<<< HEAD
    title="hook_right",          # 시트 좌측 첫 열 제목
    output_csv_path="p18_hook_right_001_similarity_matrix.csv"      # 시트 좌측 첫 열 제목
=======
    title="uppercut_left",          # 시트 좌측 첫 열 제목
    output_csv_path="p26_uppercut_left_005_similarity_matrix.csv"      # 시트 좌측 첫 열 제목
>>>>>>> 063640d4
    )
    
    # 'standard' | 'minmax' | None
    # motion1 = analyzer.load_mocap_data(file1)
    # motion2 = analyzer.load_mocap_data(file2)
    # if motion1 is not None and motion2 is not None:
    #     similarity, details = analyzer.compare_motions(motion1, motion2)
    #     analyzer.visualize_results(similarity, details)
    #     analyzer.animate_3d_segments(motion1, motion2, save_path="output.gif")
    # else:
    #     print("파일 로드에 실패하여 분석을 진행할 수 없습니다.")<|MERGE_RESOLUTION|>--- conflicted
+++ resolved
@@ -1063,16 +1063,11 @@
     #file2 = "/Users/jonabi/Downloads/TEPA/p21_Global"
         
     # 윈도우 기준 
-    file1 = "C:\\Users\\PC\\Documents\\GitHub\\Collaborate_Code\\mocap_test\\uppercut_left_005.csv"
-    file2 = "C:\\Users\\PC\\Documents\\GitHub\\Collaborate_Code\\p26_Global"
+    #file1 = "C:\\Users\\PC\\Documents\\GitHub\\Collaborate_Code\\mocap_test\\uppercut_left_005.csv"
+    #file2 = "C:\\Users\\PC\\Documents\\GitHub\\Collaborate_Code\\p26_Global"
  
-<<<<<<< HEAD
     file1 = "C:\\Users\\user\\Downloads\\TEPA\\Collaborate_Code\\mocap_test\\hook_right_001.csv"
     file2 = "C:\\Users\\user\\Downloads\\TEPA\\Collaborate_Code\\p18_Global"
-=======
-    #file1 = "C:\\Users\\user\\Downloads\\TEPA\\Collaborate_Code\\mocap_test\\uppercut_left_003.csv"
-    #file2 = "C:\\Users\\user\\Downloads\\TEPA\\Collaborate_Code\\p18_Global"
->>>>>>> 063640d4
  
 
     # 실행 중 어떤 파일을 비교하는지 표시
@@ -1110,13 +1105,8 @@
     analyzer=analyzer,
     keyword="uppercut_left",      # 필요 시 수정
     limit=None,                   # 필요 시 숫자
-<<<<<<< HEAD
-    title="hook_right",          # 시트 좌측 첫 열 제목
-    output_csv_path="p18_hook_right_001_similarity_matrix.csv"      # 시트 좌측 첫 열 제목
-=======
     title="uppercut_left",          # 시트 좌측 첫 열 제목
-    output_csv_path="p26_uppercut_left_005_similarity_matrix.csv"      # 시트 좌측 첫 열 제목
->>>>>>> 063640d4
+    output_csv_path="p04_hook_right_001_similarity_matrix.csv"      # 시트 좌측 첫 열 제목
     )
     
     # 'standard' | 'minmax' | None

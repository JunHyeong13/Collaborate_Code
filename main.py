--- conflicted
+++ resolved
@@ -1059,14 +1059,8 @@
     # jap_001.csv
     # straight_003.csv
 
-<<<<<<< HEAD
     file1 = "/Users/jonabi/Downloads/TEPA/mocap_test/uppercut_right_003.csv"
     file2 = "/Users/jonabi/Downloads/TEPA/p14_Global"
-=======
-
-    #file1 = "/Users/jonabi/Downloads/TEPA/mocap_test/hook_right_001.csv"
-    #file2 = "/Users/jonabi/Downloads/TEPA/p25_Global"
->>>>>>> 6bf87b5d
     
     # 윈도우 기준 
 
@@ -1108,17 +1102,10 @@
         file1_path=file1,
         file2_dir=file2,
         analyzer=analyzer,
-<<<<<<< HEAD
         keyword="uppercut_right",      # 필요 시 수정
         limit=None,                   # 필요 시 숫자
         title="uppercut_right",          # 시트 좌측 첫 열 제목
         output_csv_path="p14_uppercut_right_003_similarity_matrix.csv"      # 시트 좌측 첫 열 제목
-=======
-        keyword="jap",      # 필요 시 수정
-        limit=None,                   # 필요 시 숫자
-        title="jap",          # 시트 좌측 첫 열 제목
-        output_csv_path="p04_jap_005_similarity_matrix.csv"      # 시트 좌측 첫 열 제목
->>>>>>> 6bf87b5d
     )
     
     # 'standard' | 'minmax' | None

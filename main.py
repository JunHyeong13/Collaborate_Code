from pathlib import Path
import sys
if hasattr(sys.stdout, "reconfigure"):
    sys.stdout.reconfigure(encoding="utf-8")
import pandas as pd
import numpy as np
from scipy.spatial.distance import euclidean
from fastdtw import fastdtw
from scipy.spatial.transform import Rotation as R
from sklearn.preprocessing import MinMaxScaler, StandardScaler
import warnings
import matplotlib.pyplot as plt
import re
from matplotlib.animation import FuncAnimation, PillowWriter
from mocap.visualization import visualize_results as viz_results
from mocap.visualization import animate_3d_segments as viz_animate
from mocap.visualization import export_joint_map_figure as viz_export_joint_map

warnings.filterwarnings('ignore')


class MocapMotionAnalyzer:
    """
    모션 캡처 데이터를 사용하여 두 복싱 동작의 유사도를 정교하게 분석하는 클래스.

    v2.14 (안정화/정확도 강화)
    - CSV 로드 시 비수치→NaN→0 치환
    - 쿼터니언 이중 안전망(정규화/zero-norm 교정/부호 연속성 유지)
    - 좌표계 정렬 시 프레임별 quaternion 보정 + 위치/회전 모두 안전 처리
    - 속도/가속도 계산 시 길이/유효값 보장
    - 세그먼트 검출: 빈/짧은 구간 robust, (start, end) inclusive 반환
    - 스케일링: 'standard' | 'minmax' | None (공통 fit)
    - DTW: 입력 전처리(NaN/Inf→0), 1D/ND 자동, quaternion sign-invariant distance
    - 디버그 로그: NaN/Inf/zero-norm/길이 불일치 등 즉시 리포트
    """

    def __init__(self, scaling: str = 'standard', feature_weights: dict | None = None,
                 normalize_scale: bool = True, scale_mode: str = 'combined'):
        assert scaling in ('standard', 'minmax', None)
        self.scaling = scaling

        default_weights = {
            'position': 0.20,
            'rotation': 0.25,
            'velocity': 0.25,
            'acceleration': 0.10,
            'joint_angles': 0.20
        }
        allowed_keys = set(default_weights.keys())
        if feature_weights is not None:
            filtered = {k: float(v) for k, v in feature_weights.items() if k in allowed_keys}
            self.feature_weights = {**default_weights, **filtered}
        else:
            self.feature_weights = default_weights
        s = sum(self.feature_weights.values())
        if s <= 0:
            self.feature_weights = {k: 1.0 for k in self.feature_weights}
            s = sum(self.feature_weights.values())
        self.feature_weights = {k: v / s for k, v in self.feature_weights.items()}

        # 각도 키(누락되면 zero로 채움)
        self.angle_keys = [
            'torso_twist',
            'l_shoulder_angle', 'l_elbow_angle',
            'r_shoulder_angle', 'r_elbow_angle',
            'l_knee_angle', 'r_knee_angle',
            'l_ankle_angle', 'r_ankle_angle',
            'neck_flexion',
        ]

        # 스켈레톤 스케일 정규화 설정
        assert scale_mode in ('shoulder', 'torso', 'combined')
        self.normalize_scale = bool(normalize_scale)
        self.scale_mode = scale_mode

    def set_feature_weights(self, feature_weights: dict, normalize: bool = True):
        """특성 가중치를 동적으로 설정합니다."""
        allowed = {'position', 'rotation', 'velocity', 'acceleration', 'joint_angles'}
        if not feature_weights:
            return
        clean = {k: float(v) for k, v in feature_weights.items() if k in allowed}
        self.feature_weights.update(clean)
        if normalize:
            s = sum(self.feature_weights.values())
            if s <= 0:
                self.feature_weights = {k: 1.0 for k in self.feature_weights}
                s = sum(self.feature_weights.values())
            self.feature_weights = {k: v / s for k, v in self.feature_weights.items()}

    # ============================== I/O ==============================

    def load_mocap_data(self, file_path: str) -> pd.DataFrame | None:
        """모션캡처 CSV 데이터를 로드합니다. 비수치 → NaN → 0 처리."""
        try:
            df = pd.read_csv(file_path)
            # 공백 컬럼명 정리
            df = df.rename(columns=str.strip)
            # 전부 float로 시도, 실패값은 NaN
            df = df.apply(pd.to_numeric, errors='coerce')
            # NaN은 0으로 치환
            n_nans = int(df.isna().sum().sum())
            if n_nans > 0:
                print(f"경고: '{file_path}' 내 비수치 또는 결측값 {n_nans}개를 0으로 대체했습니다.")
            df = df.fillna(0.0)
            print(f"파일 로드를 완료했습니다. 프레임 수: {df.shape[0]}, 컬럼 수: {df.shape[1]}")
            return df
        except Exception as e:
            print(f"데이터 로드 오류가 발생했습니다: {e}")
            return None

    # ======================= Finite/Shape Guards =====================

    def _safe_array(self, x, name="array"):
        """NaN/Inf → 0 치환 + 경고."""
        arr = np.asarray(x, dtype=float)
        if np.any(~np.isfinite(arr)):
            n_bad = int(np.size(arr) - np.isfinite(arr).sum())
            print(f"경고: {name}에 NaN 또는 Inf 값 {n_bad}개를 0으로 치환했습니다.")
            arr = np.nan_to_num(arr, nan=0.0, posinf=0.0, neginf=0.0)
        return arr

    def _ensure_2d(self, x):
        """DTW 입력용: 1D → (T,1)로 변환, 그 외는 원형 유지."""
        x = np.asarray(x, dtype=float)
        if x.ndim == 1:
            return x.reshape(-1, 1)
        return x

    # ======================= Quaternion Utilities ====================

    def _clean_quaternions(self, quats, joint_name="Unknown"):
        """
        잘못된 쿼터니언(0-노름/NaN/Inf) → 단위 쿼터니언으로 대체,
        정규화 + 프레임 간 부호 연속성 유지.
        입력/출력: (T, 4) [x, y, z, w]
        """
        if quats is None or len(quats) == 0:
            return quats

        q = self._safe_array(quats, name=f"{joint_name}.rotation").astype(float)

        # 1) zero-norm → 단위쿼터니언 대체
        norms = np.linalg.norm(q, axis=1)
        zero_idx = np.where(norms < 1e-8)[0]
        if len(zero_idx) > 0:
            print(f"경고: '{joint_name}' 쿼터니언 zero-norm {len(zero_idx)}개를 [0,0,0,1]로 대체했습니다.")
            q[zero_idx] = np.array([0, 0, 0, 1], dtype=float)

        # 2) 정규화
        norms = np.linalg.norm(q, axis=1, keepdims=True)
        q = q / np.clip(norms, 1e-8, None)

        # 3) 부호 연속성 (프레임 간 dot < 0 → 부호 반전)
        for i in range(1, len(q)):
            if float(np.dot(q[i - 1], q[i])) < 0.0:
                q[i] = -q[i]

        return q

    def _normalize_quat_sequence(self, quats, name="quat_seq"):
        """정규화만 수행(부호연속성은 외부에서 수행)."""
        if quats is None or len(quats) == 0:
            return quats
        q = self._safe_array(quats, name=name)
        norms = np.linalg.norm(q, axis=1, keepdims=True)
        q = q / np.clip(norms, 1e-8, None)
        return q

    # ===================== Coordinate Alignment =====================

    def _align_coordinate_system(self, features):
        """
        시작 방향이 달라도 동일한 조건에서 비교할 수 있도록 좌표계를 정렬합니다.
        - Hip/Chest 필요
        - 위치는 일괄 회전
        - 회전은 프레임별로 align_rotation과 합성
        """
        if 'Hip' not in features or 'Chest' not in features:
            return features

        hip_pos_initial = features['Hip'].get('position')
        chest_pos_initial = features['Chest'].get('position')
        if hip_pos_initial is None or chest_pos_initial is None:
            return features

        hip0 = np.asarray(hip_pos_initial[0], dtype=float)
        chest0 = np.asarray(chest_pos_initial[0], dtype=float)
        forward_vec = chest0 - hip0
        # 수평면 투영
        if len(forward_vec) >= 2:
            forward_vec[1] = 0.0

        norm = np.linalg.norm(forward_vec)
        if norm < 1e-6:
            # 정렬 불가 → 원본 유지
            return features
        forward_vec = forward_vec / norm

        target_vec = np.array([0.0, 0.0, 1.0], dtype=float)
        # 회전축/각
        rotation_axis = np.cross(forward_vec, target_vec)
        axis_norm = np.linalg.norm(rotation_axis)
        if axis_norm < 1e-8:
            align_rotation = R.identity()
        else:
            rotation_axis = rotation_axis / axis_norm
            cosang = float(np.clip(np.dot(forward_vec, target_vec), -1.0, 1.0))
            rotation_angle = float(np.arccos(cosang))
            align_rotation = R.from_rotvec(rotation_angle * rotation_axis)

        # 적용
        for joint, jfeat in features.items():
            # 위치
            if 'position' in jfeat and jfeat['position'] is not None:
                pos = self._safe_array(jfeat['position'], name=f"{joint}.position")
                try:
                    jfeat['position'] = self._safe_array(
                        align_rotation.apply(pos),
                        name=f"{joint}.position_aligned"
                    )
                except Exception:
                    # shape 불일치 등 예외 발생 시 원본 유지
                    jfeat['position'] = pos

            # 회전 (프레임별 합성)
            if 'rotation' in jfeat and jfeat['rotation'] is not None:
                quats = self._clean_quaternions(jfeat['rotation'], joint_name=joint)
                fixed_quats = []
                for t in range(len(quats)):
                    q = quats[t]
                    if np.linalg.norm(q) < 1e-8:
                        q = np.array([0, 0, 0, 1], dtype=float)
                    try:
                        r = R.from_quat(q)
                        aligned_q = (align_rotation * r).as_quat()
                    except Exception:
                        aligned_q = np.array([0, 0, 0, 1], dtype=float)
                    fixed_quats.append(aligned_q)
                jfeat['rotation'] = self._safe_array(np.array(fixed_quats), name=f"{joint}.rotation_aligned")

        return features

    # =================== Skeleton Scale Normalization ===================

    def _estimate_body_scale(self, positions: dict[str, np.ndarray], mode: str = 'combined') -> float:
        """프레임 전반의 대표 스케일을 추정합니다. 반환값이 0이면 정규화를 수행하지 않습니다.

        mode:
          - 'shoulder': LShoulder–RShoulder 거리의 중앙값
          - 'torso': Hip–Chest 거리의 중앙값
          - 'combined': 사용 가능한 항목의 기하평균
        """
        def median_dist(a: str, b: str) -> float | None:
            if a in positions and b in positions and positions[a] is not None and positions[b] is not None:
                pa = np.asarray(positions[a], dtype=float)
                pb = np.asarray(positions[b], dtype=float)
                T = min(len(pa), len(pb))
                if T == 0:
                    return None
                d = np.linalg.norm(pb[:T] - pa[:T], axis=1)
                if d.size == 0:
                    return None
                med = float(np.median(d))
                return med if np.isfinite(med) and med > 1e-8 else None
            return None

        shoulder = median_dist('LShoulder', 'RShoulder')
        torso = median_dist('Hip', 'Chest')

        if mode == 'shoulder':
            return shoulder or 0.0
        if mode == 'torso':
            return torso or 0.0

        vals = [v for v in (shoulder, torso) if v is not None and v > 0]
        if not vals:
            return 0.0
        if len(vals) == 1:
            return vals[0]
        # 기하평균이 스케일 추정에 안정적
        logv = np.log(vals)
        return float(np.exp(np.mean(logv)))

    def _apply_scale_normalization(self, raw: dict, mode: str = 'combined') -> dict:
        """스켈레톤 위치(및 파생 속성에 앞서)를 스케일로 나눠 정규화합니다."""
        positions = {j: d.get('position') for j, d in raw.items() if 'position' in d}
        scale = self._estimate_body_scale(positions, mode=mode)
        if scale <= 0.0:
            return raw
        for j, d in raw.items():
            if 'position' in d and d['position'] is not None:
                d['position'] = self._safe_array(d['position'] / scale, name=f"{j}.pos_scaled")
        return raw

    def _rescale_target_to_reference(self, f_ref: dict, f_tgt: dict, mode: str = 'combined') -> tuple[dict, float]:
        """motion2(타깃)의 위치를 motion1(레퍼런스)의 체형 스케일에 맞춥니다.

        반환: (스케일 적용된 position 딕셔너리, 적용 배율 factor)
        """
        pos_ref = f_ref.get('position', {})
        pos_tgt = f_tgt.get('position', {})
        ref_positions = {j: arr for j, arr in pos_ref.items() if arr is not None}
        tgt_positions = {j: arr for j, arr in pos_tgt.items() if arr is not None}
        s_ref = self._estimate_body_scale(ref_positions, mode=mode)
        s_tgt = self._estimate_body_scale(tgt_positions, mode=mode)
        if s_ref <= 0.0 or s_tgt <= 0.0:
            return pos_tgt, 1.0
        factor = float(s_ref / s_tgt)
        scaled = {}
        for j, arr in pos_tgt.items():
            if arr is None:
                continue
            scaled[j] = self._safe_array(arr * factor, name=f"{j}.pos_refscaled")
        return scaled, factor

    def _compute_forward_from_features(self, f: dict) -> np.ndarray | None:
        pos = f.get('position', {})
        if 'Hip' not in pos or 'Chest' not in pos:
            return None
        hip = np.asarray(pos['Hip'][0], dtype=float)
        chest = np.asarray(pos['Chest'][0], dtype=float)
        v = chest - hip
        if v.shape[0] >= 2:
            v[1] = 0.0
        n = np.linalg.norm(v)
        if n < 1e-8:
            return None
        return v / n

    def _rotation_from_to(self, src: np.ndarray, dst: np.ndarray) -> R:
        src = np.asarray(src, dtype=float)
        dst = np.asarray(dst, dtype=float)
        src = src / (np.linalg.norm(src) + 1e-8)
        dst = dst / (np.linalg.norm(dst) + 1e-8)
        axis = np.cross(src, dst)
        axis_n = np.linalg.norm(axis)
        if axis_n < 1e-8:
            return R.identity()
        axis = axis / axis_n
        cosang = float(np.clip(np.dot(src, dst), -1.0, 1.0))
        angle = float(np.arccos(cosang))
        return R.from_rotvec(angle * axis)

    def _apply_rotation_to_features(self, feats: dict, rot: R):
        # 위치/속도/가속도 회전
        for ftype in ('position', 'velocity', 'acceleration'):
            if ftype in feats:
                for j, arr in feats[ftype].items():
                    if arr is None:
                        continue
                    try:
                        feats[ftype][j] = self._safe_array(rot.apply(arr), name=f"{j}.{ftype}_rot")
                    except Exception:
                        feats[ftype][j] = arr
        # 회전(quaternion) 합성
        if 'rotation' in feats:
            for j, quats in feats['rotation'].items():
                if quats is None:
                    continue
                new_qs = []
                for q in quats:
                    try:
                        r = R.from_quat(q)
                        nq = (rot * r).as_quat()
                    except Exception:
                        nq = q
                    new_qs.append(nq)
                feats['rotation'][j] = self._safe_array(np.array(new_qs), name=f"{j}.rotation_rot")

    def _scale_vel_acc_features(self, feats: dict, factor: float):
        if abs(factor - 1.0) < 1e-12:
            return
        for ftype in ('velocity', 'acceleration'):
            if ftype in feats:
                for j, arr in feats[ftype].items():
                    if arr is None:
                        continue
                    feats[ftype][j] = self._safe_array(arr * factor, name=f"{j}.{ftype}_scaled")

    # =================== Per-Joint Feature Similarities ===================

    def _compute_per_joint_feature_similarities(self, f1: dict, f2: dict,
                                                s1: int, e1: int, s2: int, e2: int) -> dict:
        """각 특성별로 조인트(또는 각도 키) 단위의 DTW 유사도를 계산합니다.

        반환 형태: { feature_type: { key: similarity, ... }, ... }
        - feature_type ∈ {'position','rotation','velocity','acceleration','joint_angles'}
        - key: 조인트명 또는 각도 키명
        """
        result: dict[str, dict[str, float]] = {}
        for f_type in self.feature_weights.keys():
            d1 = f1.get(f_type, {})
            d2 = f2.get(f_type, {})
            per_keys: dict[str, float] = {}

            if f_type == 'joint_angles':
                keys = set(d1.keys()) & set(d2.keys())
                for key in keys:
                    seq1 = d1[key][s1:e1 + 1]
                    seq2 = d2[key][s2:e2 + 1]
                    if seq1.size == 0 or seq2.size == 0:
                        continue
                    per_keys[key] = self._dtw_similarity(seq1, seq2)
            else:
                keys = set(d1.keys()) & set(d2.keys())
                for key in keys:
                    seq1 = d1[key][s1:e1 + 1]
                    seq2 = d2[key][s2:e2 + 1]
                    if seq1.size == 0 or seq2.size == 0:
                        continue
                    if f_type == 'rotation':
                        seq1 = self._normalize_quat_sequence(seq1, name=f"{key}.rot1")
                        seq2 = self._normalize_quat_sequence(seq2, name=f"{key}.rot2")
                        for qarr in (seq1, seq2):
                            for i in range(1, len(qarr)):
                                if float(np.dot(qarr[i - 1], qarr[i])) < 0.0:
                                    qarr[i] = -qarr[i]
                        scaled_seq1, scaled_seq2 = seq1, seq2
                    else:
                        scaled_seq1, scaled_seq2 = (seq1, seq2) if self.scaling is None else self._fit_scaler(seq1, seq2)
                    per_keys[key] = self._dtw_similarity(scaled_seq1, scaled_seq2)

            result[f_type] = per_keys
        return result

    def export_per_joint_similarities(self, per_joint: dict, output_path: str):
        """per_joint 유사도 결과를 간단한 CSV로 저장합니다.

        CSV 컬럼: feature_type,key,similarity
        """
        import csv
        rows = []
        for f_type, mapping in per_joint.items():
            for key, sim in mapping.items():
                rows.append((f_type, key, float(sim)))
        try:
            with open(output_path, 'w', newline='', encoding='utf-8') as f:
                writer = csv.writer(f)
                writer.writerow(['feature_type', 'key', 'similarity'])
                writer.writerows(rows)
            print(f"per-joint 유사도 결과를 저장했습니다: {output_path}")
        except Exception as e:
            print(f"per-joint 유사도 저장 중 오류가 발생했습니다: {e}")

    # =========================== Features ===========================

    def extract_features(self, df: pd.DataFrame):
        """종합적인 특성을 추출합니다."""
        print("종합 특성 추출을 시작합니다.")

        # joint 목록
        joints = sorted(set([c.split('.')[0] for c in df.columns if '.' in c]))

        raw = {}
        for joint in joints:
            pos_cols = [f'{joint}.posX', f'{joint}.posY', f'{joint}.posZ']
            rot_cols = [f'{joint}.rotX', f'{joint}.rotY', f'{joint}.rotZ', f'{joint}.rotW']

            jfeat = {}

            if all(c in df.columns for c in pos_cols):
                pos = df[pos_cols].to_numpy(dtype=float)
                jfeat['position'] = self._safe_array(pos, name=f"{joint}.pos")

            if all(c in df.columns for c in rot_cols):
                raw_quats = df[rot_cols].to_numpy(dtype=float)
                jfeat['rotation'] = self._clean_quaternions(raw_quats, joint_name=joint)

            if jfeat:
                raw[joint] = jfeat

        if 'Hip' not in raw or 'position' not in raw['Hip']:
            raise ValueError("'Hip' 조인트 position 데이터가 필요합니다.")

        # Hip 기준 중심화
        hip = raw['Hip']['position'].copy()
        for jfeat in raw.values():
            if 'position' in jfeat:
                jfeat['position'] = self._safe_array(jfeat['position'] - hip, name="centered_pos")

        # 좌표계 정렬
        raw = self._align_coordinate_system(raw)

        # 스켈레톤 스케일 정규화(옵션)
        if self.normalize_scale:
            raw = self._apply_scale_normalization(raw, mode=self.scale_mode)

        # 속도/가속도 계산
        for j, jfeat in raw.items():
            if 'position' in jfeat and jfeat['position'] is not None and len(jfeat['position']) > 0:
                pos = self._safe_array(jfeat['position'], name=f"{j}.pos_for_vel")
                vel = np.diff(pos, axis=0, prepend=pos[0:1])
                acc = np.diff(vel, axis=0, prepend=vel[0:1])
                jfeat['velocity'] = self._safe_array(vel, name=f"{j}.vel")
                jfeat['acceleration'] = self._safe_array(acc, name=f"{j}.acc")

        # 벡터/각도
        joint_positions = {j: d['position'] for j, d in raw.items() if 'position' in d}
        pairs = [
            ('LShoulder', 'RShoulder'), ('LThigh', 'RThigh'),
            ('Chest', 'Ab'),
            ('LShoulder', 'LUArm'), ('RShoulder', 'RUArm'),
            ('LUArm', 'LFArm'), ('RUArm', 'RFArm'),
            # Legs
            ('LThigh', 'LShin'), ('LShin', 'LFoot'), ('LFoot', 'LToe'),
            ('RThigh', 'RShin'), ('RShin', 'RFoot'), ('RFoot', 'RToe'),
            # Neck/Head
            ('Chest', 'Neck'), ('Neck', 'Head'),
        ]
        vectors = {}
        for a, b in pairs:
            vec = self._calculate_vector(joint_positions, a, b)
            if vec is not None:
                vectors[f"{a}_{b}"] = vec

        T = len(next(iter(joint_positions.values()))) if len(joint_positions) else len(df)

        def safe_angle(vkey1, vkey2):
            if vkey1 in vectors and vkey2 in vectors:
                return self._calculate_angle(vectors[vkey1], vectors[vkey2])
            return np.zeros(T, dtype=float)

        def safe_signed_angle(vkey1, vkey2, normal=(0.0, 1.0, 0.0)):
            if vkey1 in vectors and vkey2 in vectors:
                return self._signed_angle(vectors[vkey1], vectors[vkey2], normal=normal)
            return np.zeros(T, dtype=float)

        joint_angles = {
            # 수평면(Y 법선) 기준으로 좌/우 비틀림 부호를 가진 각도
            'torso_twist': safe_signed_angle('LShoulder_RShoulder', 'LThigh_RThigh', normal=(0.0, 1.0, 0.0)),
            'l_shoulder_angle': safe_angle('Chest_Ab', 'LShoulder_LUArm'),
            'l_elbow_angle': safe_angle('LShoulder_LUArm', 'LUArm_LFArm'),
            'r_shoulder_angle': safe_angle('Chest_Ab', 'RShoulder_RUArm'),
            'r_elbow_angle': safe_angle('RShoulder_RUArm', 'RUArm_RFArm'),
            # Legs
            'l_knee_angle': safe_angle('LThigh_LShin', 'LShin_LFoot'),
            'r_knee_angle': safe_angle('RThigh_RShin', 'RShin_RFoot'),
            'l_ankle_angle': safe_angle('LShin_LFoot', 'LFoot_LToe'),
            'r_ankle_angle': safe_angle('RShin_RFoot', 'RFoot_RToe'),
            # Head/neck
            'neck_flexion': safe_angle('Chest_Neck', 'Neck_Head'),
        }

        # 최종 딕셔너리 구성
        feats = {'position': {}, 'rotation': {}, 'velocity': {}, 'acceleration': {}, 'joint_angles': {}}
        for joint, jfeat in raw.items():
            for ftype in ('position', 'rotation', 'velocity', 'acceleration'):
                if ftype in jfeat and jfeat[ftype] is not None:
                    feats[ftype][joint] = self._safe_array(jfeat[ftype], name=f"{joint}.{ftype}")

        feats['joint_angles'] = {k: self._safe_array(joint_angles.get(k, np.zeros(T)), name=f"angle.{k}") for k in self.angle_keys}

        print("특성 추출을 완료했습니다.")
        return feats

    # ======================= Motion Segmentation ====================

    def segment_action(self, features, threshold_ratio=0.15, min_length=30):
        """
        속도를 기반으로 동작의 핵심 구간을 탐지합니다.
        반환: (start_idx, end_idx)  (end_idx 포함)
        """
        vlist = [np.linalg.norm(v, axis=1) for v in features['velocity'].values() if v is not None and len(v) > 0]
        if not vlist:
            any_len = len(next(iter(features['position'].values()))) if features['position'] else 0
            return 0, max(any_len - 1, 0)

        total_velocity = np.sum(vlist, axis=0)
        total_velocity = self._safe_array(total_velocity, name="total_velocity")

        if total_velocity.size == 0:
            return 0, 0

        thr = float(np.max(total_velocity)) * float(threshold_ratio)
        active = np.where(total_velocity > thr)[0]

        if active.size < min_length:
            return 0, len(total_velocity) - 1

        start_idx, end_idx = int(active[0]), int(active[-1])
        print(f"동작 구간을 탐지했습니다. 시작 프레임: {start_idx}, 종료 프레임: {end_idx}, 총 길이: {end_idx - start_idx + 1} 프레임")
        return start_idx, end_idx

    # ============================= Math =============================

    def _calculate_angle(self, v1, v2):
        v1 = self._safe_array(v1, name="angle_v1")
        v2 = self._safe_array(v2, name="angle_v2")
        v1_u = v1 / (np.linalg.norm(v1, axis=1, keepdims=True) + 1e-8)
        v2_u = v2 / (np.linalg.norm(v2, axis=1, keepdims=True) + 1e-8)
        dot = np.einsum('ij,ij->i', v1_u, v2_u)
        dot = np.clip(dot, -1.0, 1.0)
        return np.arccos(dot)

    def _signed_angle(self, v1, v2, normal=(0.0, 1.0, 0.0)):
        """평면 법선 normal에 대한 서명 각도(라디안, -pi~pi).
        v1, v2는 (T,3). 수평면(XZ) 서명 각도의 경우 normal=(0,1,0).
        """
        v1 = self._safe_array(v1, name="signed_angle_v1")
        v2 = self._safe_array(v2, name="signed_angle_v2")
        n = np.asarray(normal, dtype=float)
        n = n / (np.linalg.norm(n) + 1e-8)
        # 평면 투영
        v1p = v1 - np.einsum('ij,j->i', v1, n)[:, None] * n[None, :]
        v2p = v2 - np.einsum('ij,j->i', v2, n)[:, None] * n[None, :]
        # 정규화
        v1p = v1p / (np.linalg.norm(v1p, axis=1, keepdims=True) + 1e-8)
        v2p = v2p / (np.linalg.norm(v2p, axis=1, keepdims=True) + 1e-8)
        # dot, cross
        dot = np.einsum('ij,ij->i', v1p, v2p)
        dot = np.clip(dot, -1.0, 1.0)
        cross = np.cross(v1p, v2p)
        s = np.einsum('ij,j->i', cross, n)
        return np.arctan2(s, dot)

    def _calculate_vector(self, positions, start_joint, end_joint):
        if start_joint in positions and end_joint in positions:
            a = positions[start_joint]
            b = positions[end_joint]
            if a is None or b is None or len(a) == 0 or len(b) == 0:
                return None
            T = min(len(a), len(b))
            a = np.asarray(a[:T], dtype=float)
            b = np.asarray(b[:T], dtype=float)
            return self._safe_array(b - a, name=f"vec.{start_joint}_{end_joint}")
        return None

    # ======================= Scaling & DTW ==========================

    def _fit_scaler(self, seq1, seq2):
        """선택된 스케일러를 두 시퀀스에 공통으로 피팅/적용."""
        if self.scaling is None:
            return seq1, seq2

        _s1 = self._ensure_2d(seq1)
        _s2 = self._ensure_2d(seq2)
        if _s1.shape[1] != _s2.shape[1]:
            return seq1, seq2  # 차원 불일치 시 스킵

        if self.scaling == 'standard':
            scaler = StandardScaler()
        else:
            scaler = MinMaxScaler()

        both = np.vstack([_s1, _s2])
        both = self._safe_array(both, name="scaler_fit_input")
        scaler.fit(both)

        s1 = scaler.transform(_s1)
        s2 = scaler.transform(_s2)
        # 원래 차원 유지(1D였다면 다시 1D로)
        if seq1.ndim == 1: s1 = s1.flatten()
        if seq2.ndim == 1: s2 = s2.flatten()
        return s1, s2

    def _dtw_similarity(self, seq1, seq2, k=10):
        """DTW 거리를 정규화하고 지수 함수로 유사도로 변환."""
        if not isinstance(seq1, np.ndarray): seq1 = np.array(seq1, dtype=float)
        if not isinstance(seq2, np.ndarray): seq2 = np.array(seq2, dtype=float)
        if seq1.size == 0 or seq2.size == 0: return 0.0

        # 최종 안전화
        seq1 = self._safe_array(seq1, name="dtw_seq1")
        seq2 = self._safe_array(seq2, name="dtw_seq2")

        # 거리 함수 선택
        if seq1.ndim == 1:
            dist_func = lambda x, y: float(abs(x - y))
        elif seq1.shape[1] == 4:
            # 쿼터니언 sign-invariant
            def quat_dist(q1, q2):
                d = float(abs(np.dot(q1, q2)))
                d = np.clip(d, -1.0, 1.0)
                return 1.0 - d
            dist_func = quat_dist
        else:
            dist_func = euclidean

        distance, _ = fastdtw(seq1, seq2, dist=dist_func)
        normalized_distance = distance / (len(seq1) + len(seq2))
        return float(np.exp(-k * normalized_distance))

    # ============================ Compare ===========================

    def compare_motions(self, motion1_data: pd.DataFrame, motion2_data: pd.DataFrame):
        """두 동작을 종합적으로 비교합니다."""
        print("\n두 동작의 비교를 시작합니다.")
        try:
            f1 = self.extract_features(motion1_data)
            f2 = self.extract_features(motion2_data)

            # 1) motion1 기준으로 motion2의 체형 스케일을 일치
            if 'position' in f1 and 'position' in f2:
                rescaled_pos2, factor = self._rescale_target_to_reference(f1, f2, mode=self.scale_mode)
                if rescaled_pos2:
                    f2['position'].update(rescaled_pos2)
                    # 속도/가속도도 동일 배율 반영(위치 차분 기반이므로 동일 스케일 필요)
                    self._scale_vel_acc_features(f2, factor)

            # 2) motion1의 전방을 기준으로 motion2 방향을 일치(좌표계 회전)
            fwd1 = self._compute_forward_from_features(f1)
            fwd2 = self._compute_forward_from_features(f2)
            if fwd1 is not None and fwd2 is not None:
                rot = self._rotation_from_to(fwd2, fwd1)  # motion2 -> motion1 방향으로 회전
                self._apply_rotation_to_features(f2, rot)

            s1, e1 = self.segment_action(f1)
            s2, e2 = self.segment_action(f2)

            feature_similarities = {}

            for f_type in self.feature_weights.keys():
                print(f"특성 '{f_type}' 유사도 계산을 수행합니다.")
                sims = []

                d1 = f1[f_type]
                d2 = f2[f_type]

                if f_type == 'joint_angles':
                    keys = set(d1.keys()) & set(d2.keys())
                    for key in keys:
                        seq1 = d1[key][s1:e1 + 1]
                        seq2 = d2[key][s2:e2 + 1]
                        if seq1.size == 0 or seq2.size == 0:
                            continue
                        # 각도는 일반적으로 스케일링 불필요
                        sim = self._dtw_similarity(seq1, seq2)
                        sims.append(sim)
                else:
                    keys = set(d1.keys()) & set(d2.keys())
                    for key in keys:
                        seq1 = d1[key][s1:e1 + 1]
                        seq2 = d2[key][s2:e2 + 1]
                        if seq1.size == 0 or seq2.size == 0:
                            continue

                        if f_type == 'rotation':
                            # 정규화 + 부호연속성
                            seq1 = self._normalize_quat_sequence(seq1, name=f"{key}.rot1")
                            seq2 = self._normalize_quat_sequence(seq2, name=f"{key}.rot2")
                            for qarr in (seq1, seq2):
                                for i in range(1, len(qarr)):
                                    if float(np.dot(qarr[i - 1], qarr[i])) < 0.0:
                                        qarr[i] = -qarr[i]
                            scaled_seq1, scaled_seq2 = seq1, seq2
                        else:
                            # 위치/속도/가속도
                            scaled_seq1, scaled_seq2 = (seq1, seq2) if self.scaling is None else self._fit_scaler(seq1, seq2)

                        sim = self._dtw_similarity(scaled_seq1, scaled_seq2)
                        sims.append(sim)

                feature_similarities[f_type] = float(np.mean(sims)) if sims else 0.0

            # 파트(왼팔/오른팔/왼다리/오른다리/코어/머리) 단위 DTW 산출
            parts = {
                'left_arm': ['LShoulder', 'LUArm', 'LFArm', 'LHand'],
                'right_arm': ['RShoulder', 'RUArm', 'RFArm', 'RHand'],
                'left_leg': ['LThigh', 'LShin', 'LFoot', 'LToe'],
                'right_leg': ['RThigh', 'RShin', 'RFoot', 'RToe'],
                'core': ['LThigh', 'RThigh', 'Hip', 'Ab', 'Chest'],
                'head': ['LShoulder', 'RShoulder', 'Neck', 'Head'],
            }

            # 파트별 각도 키 매핑(해당 파트에 의미 있는 각도만 사용)
            angle_keys_by_part: dict[str, set[str]] = {
                'left_arm': {'l_shoulder_angle', 'l_elbow_angle'},
                'right_arm': {'r_shoulder_angle', 'r_elbow_angle'},
                'left_leg': {'l_knee_angle', 'l_ankle_angle'},
                'right_leg': {'r_knee_angle', 'r_ankle_angle'},
                'core': {'torso_twist'},
                'head': {'neck_flexion'},
            }

            part_scores = {}
            part_breakdown = {}
            # 피처별 파트 스코어 계산 함수
            def part_feature_score(feature_type: str, joints_set: set[str], part_name: str) -> float:
                d1 = f1.get(feature_type, {})
                d2 = f2.get(feature_type, {})
                sims_local = []
                if feature_type == 'joint_angles':
                    # 파트에 해당하는 각도 키만 사용
                    allowed = angle_keys_by_part.get(part_name, set())
                    keys = (set(d1.keys()) & set(d2.keys())) & allowed
                    for key in keys:
                        seq1 = d1[key][s1:e1 + 1]
                        seq2 = d2[key][s2:e2 + 1]
                        if seq1.size == 0 or seq2.size == 0:
                            continue
                        sims_local.append(self._dtw_similarity(seq1, seq2))
                else:
                    keys = (set(d1.keys()) & set(d2.keys())) & joints_set
                    for key in keys:
                        seq1 = d1[key][s1:e1 + 1]
                        seq2 = d2[key][s2:e2 + 1]
                        if seq1.size == 0 or seq2.size == 0:
                            continue
                        if feature_type == 'rotation':
                            seq1 = self._normalize_quat_sequence(seq1, name=f"{key}.rot1")
                            seq2 = self._normalize_quat_sequence(seq2, name=f"{key}.rot2")
                            for qarr in (seq1, seq2):
                                for i in range(1, len(qarr)):
                                    if float(np.dot(qarr[i - 1], qarr[i])) < 0.0:
                                        qarr[i] = -qarr[i]
                            scaled_seq1, scaled_seq2 = seq1, seq2
                        else:
                            scaled_seq1, scaled_seq2 = (seq1, seq2) if self.scaling is None else self._fit_scaler(seq1, seq2)
                        sims_local.append(self._dtw_similarity(scaled_seq1, scaled_seq2))
                return float(np.mean(sims_local)) if sims_local else 0.0

            for part_name, part_joints in parts.items():
                jset = set(part_joints)
                # 모든 피처를 고려한 파트 스코어(동일 가중 평균)
                per_feature_scores = {}
                for f_type in ('position', 'rotation', 'velocity', 'acceleration', 'joint_angles'):
                    per_feature_scores[f_type] = part_feature_score(f_type, jset, part_name)
                part_breakdown[part_name] = per_feature_scores
                vals = list(per_feature_scores.values())
                part_scores[part_name] = float(np.mean(vals)) if vals else 0.0

            # 조인트 단위 유사도(전 특성) 산출 및 내보내기 용도로 함께 반환
            per_joint = self._compute_per_joint_feature_similarities(f1, f2, s1, e1, s2, e2)

            # 가중 합 (전체)
            final_similarity = 0.0
            for f_type, sim in feature_similarities.items():
                final_similarity += sim * self.feature_weights.get(f_type, 0.0)

            return float(final_similarity), {
                **feature_similarities,
                **{f"part_{k}": v for k, v in part_scores.items()},
                'per_joint': per_joint,
                'part_breakdown': part_breakdown,
            }

        except Exception as e:
            import traceback
            print(f"동작 비교 중 오류가 발생했습니다: {e}")
            traceback.print_exc()
            return 0.0, {}

    # =========================== Visualization ======================

    def visualize_results(self, similarity, feature_similarities):
        viz_results(similarity, feature_similarities, self.feature_weights)

    def animate_3d_segments(self, motion1_data: pd.DataFrame, motion2_data: pd.DataFrame,
                            overlay: bool = True, interval: int = 40,
                            save_path: str | None = None,
                            joints_to_show: list[str] | None = None,
                            skeleton_edges: list[tuple[str, str]] | None = None):
        viz_animate(self, motion1_data, motion2_data, overlay, interval, save_path, joints_to_show, skeleton_edges)

    def export_joint_map_figure(self, output_path: str, dpi: int = 200, language: str = 'ko'):
        viz_export_joint_map(output_path, dpi, language)


# 유사도를 한번에 여러 파일과 비교하는 배치 함수

# def print_similarity_batch(file1_path: str, file2_dir: str, analyzer: MocapMotionAnalyzer,
#                            keyword: str | None = None, limit: int | None = None):
#     """
#     file2_dir 안의 모든 CSV(선택적으로 keyword 필터)를 file1과 비교하고,
#     전체 유사도와 주요 항목을 콘솔에 깔끔하게 출력합니다.
#     """
#     file1 = Path(file1_path)
#     dir2 = Path(file2_dir)

#     if not file1.exists():
#         print(f"[오류] file1이 존재하지 않습니다: {file1}")
#         return
#     if not dir2.exists() or not dir2.is_dir():
#         print(f"[오류] file2 디렉터리가 존재하지 않습니다: {dir2}")
#         return

#     # file1은 한 번만 로드
#     motion1 = analyzer.load_mocap_data(str(file1))
#     if motion1 is None:
#         print("[오류] file1 로드 실패로 배치 비교를 종료합니다.")
#         return

#     # 대상 파일 수집
#     candidates = sorted([p for p in dir2.glob("*.csv") if p.is_file()])
#     if keyword:
#         candidates = [p for p in candidates if keyword.lower() in p.name.lower()]
#     # file1이 같은 디렉토리에 있어도 제외
#     candidates = [p for p in candidates if p.resolve() != file1.resolve()]
#     if limit is not None:
#         candidates = candidates[:limit]

#     if not candidates:
#         msg = f"'{dir2}'에서 비교할 CSV가 없습니다."
#         if keyword:
#             msg += f" (키워드='{keyword}')"
#         print(msg)
#         return

#     print("\n" + "=" * 72)
#     print(f"[배치 비교 시작] 기준 파일: {file1.name}  |  대상 디렉터리: {dir2}")
#     if keyword:
#         print(f"키워드 필터: {keyword}")
#     print(f"총 대상 파일 수: {len(candidates)}")
#     print("=" * 72)

#     for idx, p in enumerate(candidates, start=1):
#         print(f"\n[{idx}/{len(candidates)}] 비교 대상: {p.name}")
#         motion2 = analyzer.load_mocap_data(str(p))
#         if motion2 is None:
#             print(" → 로드 실패, 건너뜁니다.")
#             continue

#         # 비교
#         similarity, details = analyzer.compare_motions(motion1, motion2)

#         # 출력(간단/명료)
#         print(f" → 전체 유사도: {similarity:.4f}")
#         # 주요 피처별 유사도만 골라 간단 표기
#         for key in ('rotation', 'joint_angles', 'position', 'velocity', 'acceleration'):
#             if key in details:
#                 print(f"    - {key:13s}: {details[key]:.4f}")
#         # 파트 요약(원하면 주석 해제)
#         for part in ('part_left_arm','part_right_arm','part_left_leg','part_right_leg','part_core','part_head'):
#             if part in details:
#                 print(f"    - {part:13s}: {details[part]:.4f}")

#     print("\n" + "=" * 72)
#     print("[배치 비교 완료]")
#     print("=" * 72)
    
    # utils/save_similarity_matrix.py  (새 파일로 두거나, 기존 파일 하단에 추가해도 됩니다)

import csv
from pathlib import Path

# === 새 함수: 배치 결과를 CSV로 저장 ===
def save_similarity_matrix(
    file1_path: str,
    file2_dir: str,
    analyzer: MocapMotionAnalyzer,
    keyword: str | None = None,
    limit: int | None = None,
    title: str = "Uppercut(L)",
    output_csv_path: str = "C:\\Users\\harry\\OneDrive\\Desktop\\DTW_Method\\Collaborate_Code\\similarity_matrix.csv"
) -> pd.DataFrame:
    """
    file2_dir의 모든 CSV(선택적으로 keyword 필터)를 file1과 비교해
    '부위별+피처별 유사도'를 한 번에 CSV로 저장합니다.

    열 순서(고정):
    Head, Core, Right_Leg, Left_Leg, Right_Arm, Left_Arm,
    Acceleration, Velocity, Position, Joint Angle, rotation
    """
    # 고정 열 이름(이미지 순서 그대로)
    col_order = [
        "Head", "Core", "Right_Leg", "Left_Leg", "Right_Arm", "Left_Arm",
        "Acceleration", "Velocity", "Position", "Joint Angle", "rotation", "Overall"
    ]

    # 내부 키 매핑( compare_motions details → 표의 열 )
    key_map = {
        "Head":         "part_head",
        "Core":         "part_core",
        "Right_Leg":    "part_right_leg",
        "Left_Leg":     "part_left_leg",
        "Right_Arm":    "part_right_arm",
        "Left_Arm":     "part_left_arm",
        "Acceleration": "acceleration",
        "Velocity":     "velocity",
        "Position":     "position",
        "Joint Angle":  "joint_angles",
        "rotation":     "rotation",
    }

    file1 = Path(file1_path)
    dir2  = Path(file2_dir)

    if not file1.exists():
        print(f"[오류] 기준 파일이 존재하지 않습니다: {file1}")
        return pd.DataFrame()

    if not dir2.exists() or not dir2.is_dir():
        print(f"[오류] 대상 디렉터리가 없습니다: {dir2}")
        return pd.DataFrame()

    # 기준 모션 1회 로드
    motion1 = analyzer.load_mocap_data(str(file1))
    if motion1 is None:
        print("[오류] 기준 파일 로드 실패")
        return pd.DataFrame()

    # 후보 수집
    candidates = sorted([p for p in dir2.glob("*.csv") if p.is_file()])
    if keyword:
        candidates = [p for p in candidates if keyword.lower() in p.name.lower()]
    candidates = [p for p in candidates if p.resolve() != file1.resolve()]
    if limit is not None:
        candidates = candidates[:limit]

    if not candidates:
        print(f"[안내] 비교할 CSV가 없습니다. dir={dir2}, keyword={keyword}")
        return pd.DataFrame()

    # 결과 누적
    rows = []
    index_labels = []

    for idx, p in enumerate(candidates, start=1):
        print(f"[{idx}/{len(candidates)}] 비교: {p.name}")  # 존댓말 로그
        motion2 = analyzer.load_mocap_data(str(p))
        if motion2 is None:
            print(" → 로드 실패, 건너뜁니다.")
            continue

        similarity, details = analyzer.compare_motions(motion1, motion2)

        # 한 행 구성(없으면 0.0)
        row = []
        for col in col_order:
            if col == "Overall":
                v = float(similarity)
            else:   
                v = float(details.get(key_map[col], 0.0))
            row.append(v)

        rows.append(row)
        # 행 라벨: 파일명에서 확장자 제거
        index_labels.append(p.stem)

    # DataFrame 구성(제목 열을 맨 앞에 추가)
    df = pd.DataFrame(rows, index=index_labels, columns=col_order)
    df.insert(0, title, index_labels)

    # 평균 행 추가(제목 칸은 'AVG')
    if len(df) > 0:
        avg_vals = df[col_order].mean(axis=0).to_list()
        avg_row = pd.DataFrame([[ "AVG", *avg_vals ]], columns=[title, *col_order])
        df = pd.concat([df, avg_row], ignore_index=True)

    # 저장
    try:
        df.to_csv(output_csv_path, index=False, encoding="utf-8-sig")
        print(f"[완료] 유사도 매트릭스를 CSV로 저장했습니다: {output_csv_path}")
    except Exception as e:
        print(f"[오류] CSV 저장 중 문제 발생: {e}")

    return df


# ============================= 기존 similarity 계산하는 함수 아래에 작성===================
def _resolve_base_dir(file2_path: str) -> Path:
    """
    file2_path가 '.../p02_Global'처럼 특정 그룹 폴더를 가리켜도
    그 부모를 베이스로 사용하도록 해석합니다.
    """
    p = Path(file2_path)
    name = p.name.lower()
    if p.is_dir() and re.match(r"^p\d{2}_global$", name):
        return p.parent
    return p

def save_similarity_across_groups(
    file1_path: str,
    file2_path_or_base: str,
    analyzer: MocapMotionAnalyzer,
    start: int = 2,
    end: int = 26,
    keyword: str | None = None,
    limit: int | None = None,
    title: str = "jap",
    output_dir: str | None = None,
) -> dict[int, pd.DataFrame]:
    """
    베이스 디렉터리 아래의 p{02..26}_Global 폴더들을 오름차순으로 순회하여
    각 폴더 안 CSV와 file1을 비교한 '유사도 매트릭스'를 폴더별 CSV로 저장합니다.

    반환값: { 그룹번호(int): DataFrame }  (생성된 순서대로)
    """
    base_dir = _resolve_base_dir(file2_path_or_base)
    if not base_dir.exists() or not base_dir.is_dir():
        print(f"[오류] 베이스 디렉터리가 존재하지 않습니다: {base_dir}")
        return {}

    out_dir = Path(output_dir) if output_dir else base_dir
    out_dir.mkdir(parents=True, exist_ok=True)

    results: dict[int, pd.DataFrame] = {}
    print("\n" + "=" * 72)
    print(f"[그룹 배치 비교 시작] 베이스: {base_dir}")
    print(f"대상 그룹: p{start:02d}_Global ~ p{end:02d}_Global")
    print("=" * 72)

    for i in range(start, end + 1):
        group_name = f"p{i:02d}_Global"
        group_dir = base_dir / group_name
        if not group_dir.exists() or not group_dir.is_dir():
            print(f"[안내] {group_name} 경로가 없습니다. 건너뜁니다.")
            continue

        print("\n" + "-" * 64)
        print(f"[진행] 그룹 폴더: {group_name}")
        out_csv = out_dir / f"{title}_{group_name}_similarity_matrix.csv"

        df = save_similarity_matrix(
            file1_path=file1_path,
            file2_dir=str(group_dir),
            analyzer=analyzer,
            keyword=keyword,
            limit=limit,
            title=f"{title}|{group_name}",
            output_csv_path=str(out_csv),
        )
        if not df.empty:
            results[i] = df
            print(f"[완료] {group_name} 결과를 저장했습니다: {out_csv}")
        else:
            print(f"[안내] {group_name}에서 유효한 결과가 없어 CSV를 생성하지 않았습니다.")

    print("\n" + "=" * 72)
    print("[그룹 배치 비교 완료]")
    print("=" * 72)
    return results

# ============================= 기존 similarity 계산하는 함수 아래에 작성===================

# =============================== Main ==============================

if __name__ == "__main__":
    print("복싱 동작 DTW 분석기 (v2.14 - 안정성/정확도 강화)")
    print("=" * 64)

    # uppercut_left_001.csv
    # uppercut_right_002.csv
    # hook_left_002.csv
    # hook_right_001.csv
    # jap_001.csv
    # straight_003.csv

    #file1 = "/Users/jonabi/Downloads/TEPA/mocap_test/uppercut_left_002.csv"
    #file2 = "/Users/jonabi/Downloads/TEPA/p06_Global"
    
    # 윈도우 기준 
<<<<<<< HEAD
    file1 = "C:\\Users\\PC\\Documents\\GitHub\\Collaborate_Code\\mocap_test\\jap_001.csv"
=======
    file1 = "C:\\Users\\PC\\Documents\\GitHub\\Collaborate_Code\\mocap_test\\jap_002.csv"
>>>>>>> 7226485e
    file2 = "C:\\Users\\PC\\Documents\\GitHub\\Collaborate_Code\\p02_Global"
 
    file1 = "C:\\Users\\user\\Downloads\\TEPA\\Collaborate_Code\\mocap_test\\jap_005.csv"
    file2 = "C:\\Users\\user\\Downloads\\TEPA\\Collaborate_Code\\p26_Global"
 
 
    # 가중치 사용자 정의 예시 (필요 시 수정)
    custom_feature_weights = {
        'position': 0.0,
        'rotation': 0.7,
        'velocity': 0.3,
        'acceleration': 0.0,
        'joint_angles': 0.0,
    }

    analyzer = MocapMotionAnalyzer(scaling='standard', feature_weights=custom_feature_weights)  
    
    ### ====> 추가한 부분.
    
    # 👉 배치 비교 실행 (출력만)
    #  - keyword: 특정 단어가 파일명에 포함된 것만 비교하고 싶으면 넣기 (예: "post" 또는 "hook_left")
    #  - limit: 상위 N개만 테스트하고 싶으면 숫자 지정
    # print_similarity_batch(
    #     file1_path=file1,
    #     file2_dir=file2,
    #     analyzer=analyzer,
    #     keyword="uppercut_left",   # 예: "post" 또는 None
    #     limit=None      # 예: 10 또는 None
    # )
    
    
    # p02_Global ~ p26_Global을 오름차순 탐색
    _ = save_similarity_across_groups(
        file1_path=file1,
        file2_path_or_base=file2,  # 혹은 베이스 경로 자체
        analyzer=analyzer,
<<<<<<< HEAD
        start=2,
        end=26,
        keyword="jap",   # 필요 시 None
        limit=None,            # 필요 시 정수
        title="jap",
        output_dir=None,       # None이면 베이스 디렉터리에 저장
=======
        keyword="jap",      # 필요 시 수정
        limit=None,                   # 필요 시 숫자
        title="jap",          # 시트 좌측 첫 열 제목
        output_csv_path="p02_jap_002_similarity_matrix.csv"      # 시트 좌측 첫 열 제목
>>>>>>> 7226485e
    )
    
    ## ======================= Similarity 계산 방식 (폴더를 따로 본인이 지정해줘야함) =========================
    
    # _ = save_similarity_matrix(
    #     file1_path=file1,
    #     file2_dir=file2,
    #     analyzer=analyzer, # 필요 시 수정
    #     keyword="hook_right",      # 필요 시 수정
    #     limit=None,                   # 필요 시 숫자
    #     title="hook_right",          # 시트 좌측 첫 열 제목
    #     output_csv_path="p26_hook_right_005_similarity_matrix.csv"      # 시트 좌측 첫 열 제목
    # )
    
    ## ======================= 모션 1:1 비교 분석 =========================
    
    # 'standard' | 'minmax' | None
    # motion1 = analyzer.load_mocap_data(file1)
    # motion2 = analyzer.load_mocap_data(file2)
    # if motion1 is not None and motion2 is not None:
    #     similarity, details = analyzer.compare_motions(motion1, motion2)
    #     analyzer.visualize_results(similarity, details)
    #     analyzer.animate_3d_segments(motion1, motion2, save_path="output.gif")
    # else:
    #     print("파일 로드에 실패하여 분석을 진행할 수 없습니다.")<|MERGE_RESOLUTION|>--- conflicted
+++ resolved
@@ -1140,11 +1140,7 @@
     #file2 = "/Users/jonabi/Downloads/TEPA/p06_Global"
     
     # 윈도우 기준 
-<<<<<<< HEAD
-    file1 = "C:\\Users\\PC\\Documents\\GitHub\\Collaborate_Code\\mocap_test\\jap_001.csv"
-=======
-    file1 = "C:\\Users\\PC\\Documents\\GitHub\\Collaborate_Code\\mocap_test\\jap_002.csv"
->>>>>>> 7226485e
+    file1 = "C:\\Users\\PC\\Documents\\GitHub\\Collaborate_Code\\mocap_test\\hook_left_003.csv"
     file2 = "C:\\Users\\PC\\Documents\\GitHub\\Collaborate_Code\\p02_Global"
  
     file1 = "C:\\Users\\user\\Downloads\\TEPA\\Collaborate_Code\\mocap_test\\jap_005.csv"
@@ -1181,19 +1177,12 @@
         file1_path=file1,
         file2_path_or_base=file2,  # 혹은 베이스 경로 자체
         analyzer=analyzer,
-<<<<<<< HEAD
         start=2,
         end=26,
         keyword="jap",   # 필요 시 None
         limit=None,            # 필요 시 정수
         title="jap",
         output_dir=None,       # None이면 베이스 디렉터리에 저장
-=======
-        keyword="jap",      # 필요 시 수정
-        limit=None,                   # 필요 시 숫자
-        title="jap",          # 시트 좌측 첫 열 제목
-        output_csv_path="p02_jap_002_similarity_matrix.csv"      # 시트 좌측 첫 열 제목
->>>>>>> 7226485e
     )
     
     ## ======================= Similarity 계산 방식 (폴더를 따로 본인이 지정해줘야함) =========================

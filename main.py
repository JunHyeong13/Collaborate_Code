--- conflicted
+++ resolved
@@ -1103,13 +1103,8 @@
         analyzer=analyzer,
         keyword="uppercut_left",      # 필요 시 수정
         limit=None,                   # 필요 시 숫자
-<<<<<<< HEAD
         title="uppercut_left",          # 시트 좌측 첫 열 제목
         output_csv_path="p18_uppercut_left_001_similarity_matrix.csv"      # 시트 좌측 첫 열 제목
-=======
-        title="hook_left",          # 시트 좌측 첫 열 제목
-        output_csv_path="p23_hook_left_004_similarity_matrix.csv"      # 시트 좌측 첫 열 제목
->>>>>>> 7df7681a
     )
     
     # 'standard' | 'minmax' | None

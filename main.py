from pathlib import Path
import sys
if hasattr(sys.stdout, "reconfigure"):
    sys.stdout.reconfigure(encoding="utf-8")
import pandas as pd
import numpy as np
from scipy.spatial.distance import euclidean
from fastdtw import fastdtw
from scipy.spatial.transform import Rotation as R
from sklearn.preprocessing import MinMaxScaler, StandardScaler
import warnings
import matplotlib.pyplot as plt
from matplotlib.animation import FuncAnimation, PillowWriter
from mocap.visualization import visualize_results as viz_results
from mocap.visualization import animate_3d_segments as viz_animate
from mocap.visualization import export_joint_map_figure as viz_export_joint_map

warnings.filterwarnings('ignore')


class MocapMotionAnalyzer:
    """
    모션 캡처 데이터를 사용하여 두 복싱 동작의 유사도를 정교하게 분석하는 클래스.

    v2.14 (안정화/정확도 강화)
    - CSV 로드 시 비수치→NaN→0 치환
    - 쿼터니언 이중 안전망(정규화/zero-norm 교정/부호 연속성 유지)
    - 좌표계 정렬 시 프레임별 quaternion 보정 + 위치/회전 모두 안전 처리
    - 속도/가속도 계산 시 길이/유효값 보장
    - 세그먼트 검출: 빈/짧은 구간 robust, (start, end) inclusive 반환
    - 스케일링: 'standard' | 'minmax' | None (공통 fit)
    - DTW: 입력 전처리(NaN/Inf→0), 1D/ND 자동, quaternion sign-invariant distance
    - 디버그 로그: NaN/Inf/zero-norm/길이 불일치 등 즉시 리포트
    """

    def __init__(self, scaling: str = 'standard', feature_weights: dict | None = None,
                 normalize_scale: bool = True, scale_mode: str = 'combined'):
        assert scaling in ('standard', 'minmax', None)
        self.scaling = scaling

        default_weights = {
            'position': 0.20,
            'rotation': 0.25,
            'velocity': 0.25,
            'acceleration': 0.10,
            'joint_angles': 0.20
        }
        allowed_keys = set(default_weights.keys())
        if feature_weights is not None:
            filtered = {k: float(v) for k, v in feature_weights.items() if k in allowed_keys}
            self.feature_weights = {**default_weights, **filtered}
        else:
            self.feature_weights = default_weights
        s = sum(self.feature_weights.values())
        if s <= 0:
            self.feature_weights = {k: 1.0 for k in self.feature_weights}
            s = sum(self.feature_weights.values())
        self.feature_weights = {k: v / s for k, v in self.feature_weights.items()}

        # 각도 키(누락되면 zero로 채움)
        self.angle_keys = [
            'torso_twist',
            'l_shoulder_angle', 'l_elbow_angle',
            'r_shoulder_angle', 'r_elbow_angle',
            'l_knee_angle', 'r_knee_angle',
            'l_ankle_angle', 'r_ankle_angle',
            'neck_flexion',
        ]

        # 스켈레톤 스케일 정규화 설정
        assert scale_mode in ('shoulder', 'torso', 'combined')
        self.normalize_scale = bool(normalize_scale)
        self.scale_mode = scale_mode

    def set_feature_weights(self, feature_weights: dict, normalize: bool = True):
        """특성 가중치를 동적으로 설정합니다."""
        allowed = {'position', 'rotation', 'velocity', 'acceleration', 'joint_angles'}
        if not feature_weights:
            return
        clean = {k: float(v) for k, v in feature_weights.items() if k in allowed}
        self.feature_weights.update(clean)
        if normalize:
            s = sum(self.feature_weights.values())
            if s <= 0:
                self.feature_weights = {k: 1.0 for k in self.feature_weights}
                s = sum(self.feature_weights.values())
            self.feature_weights = {k: v / s for k, v in self.feature_weights.items()}

    # ============================== I/O ==============================

    def load_mocap_data(self, file_path: str) -> pd.DataFrame | None:
        """모션캡처 CSV 데이터를 로드합니다. 비수치 → NaN → 0 처리."""
        try:
            df = pd.read_csv(file_path)
            # 공백 컬럼명 정리
            df = df.rename(columns=str.strip)
            # 전부 float로 시도, 실패값은 NaN
            df = df.apply(pd.to_numeric, errors='coerce')
            # NaN은 0으로 치환
            n_nans = int(df.isna().sum().sum())
            if n_nans > 0:
                print(f"경고: '{file_path}' 내 비수치 또는 결측값 {n_nans}개를 0으로 대체했습니다.")
            df = df.fillna(0.0)
            print(f"파일 로드를 완료했습니다. 프레임 수: {df.shape[0]}, 컬럼 수: {df.shape[1]}")
            return df
        except Exception as e:
            print(f"데이터 로드 오류가 발생했습니다: {e}")
            return None

    # ======================= Finite/Shape Guards =====================

    def _safe_array(self, x, name="array"):
        """NaN/Inf → 0 치환 + 경고."""
        arr = np.asarray(x, dtype=float)
        if np.any(~np.isfinite(arr)):
            n_bad = int(np.size(arr) - np.isfinite(arr).sum())
            print(f"경고: {name}에 NaN 또는 Inf 값 {n_bad}개를 0으로 치환했습니다.")
            arr = np.nan_to_num(arr, nan=0.0, posinf=0.0, neginf=0.0)
        return arr

    def _ensure_2d(self, x):
        """DTW 입력용: 1D → (T,1)로 변환, 그 외는 원형 유지."""
        x = np.asarray(x, dtype=float)
        if x.ndim == 1:
            return x.reshape(-1, 1)
        return x

    # ======================= Quaternion Utilities ====================

    def _clean_quaternions(self, quats, joint_name="Unknown"):
        """
        잘못된 쿼터니언(0-노름/NaN/Inf) → 단위 쿼터니언으로 대체,
        정규화 + 프레임 간 부호 연속성 유지.
        입력/출력: (T, 4) [x, y, z, w]
        """
        if quats is None or len(quats) == 0:
            return quats

        q = self._safe_array(quats, name=f"{joint_name}.rotation").astype(float)

        # 1) zero-norm → 단위쿼터니언 대체
        norms = np.linalg.norm(q, axis=1)
        zero_idx = np.where(norms < 1e-8)[0]
        if len(zero_idx) > 0:
            print(f"경고: '{joint_name}' 쿼터니언 zero-norm {len(zero_idx)}개를 [0,0,0,1]로 대체했습니다.")
            q[zero_idx] = np.array([0, 0, 0, 1], dtype=float)

        # 2) 정규화
        norms = np.linalg.norm(q, axis=1, keepdims=True)
        q = q / np.clip(norms, 1e-8, None)

        # 3) 부호 연속성 (프레임 간 dot < 0 → 부호 반전)
        for i in range(1, len(q)):
            if float(np.dot(q[i - 1], q[i])) < 0.0:
                q[i] = -q[i]

        return q

    def _normalize_quat_sequence(self, quats, name="quat_seq"):
        """정규화만 수행(부호연속성은 외부에서 수행)."""
        if quats is None or len(quats) == 0:
            return quats
        q = self._safe_array(quats, name=name)
        norms = np.linalg.norm(q, axis=1, keepdims=True)
        q = q / np.clip(norms, 1e-8, None)
        return q

    # ===================== Coordinate Alignment =====================

    def _align_coordinate_system(self, features):
        """
        시작 방향이 달라도 동일한 조건에서 비교할 수 있도록 좌표계를 정렬합니다.
        - Hip/Chest 필요
        - 위치는 일괄 회전
        - 회전은 프레임별로 align_rotation과 합성
        """
        if 'Hip' not in features or 'Chest' not in features:
            return features

        hip_pos_initial = features['Hip'].get('position')
        chest_pos_initial = features['Chest'].get('position')
        if hip_pos_initial is None or chest_pos_initial is None:
            return features

        hip0 = np.asarray(hip_pos_initial[0], dtype=float)
        chest0 = np.asarray(chest_pos_initial[0], dtype=float)
        forward_vec = chest0 - hip0
        # 수평면 투영
        if len(forward_vec) >= 2:
            forward_vec[1] = 0.0

        norm = np.linalg.norm(forward_vec)
        if norm < 1e-6:
            # 정렬 불가 → 원본 유지
            return features
        forward_vec = forward_vec / norm

        target_vec = np.array([0.0, 0.0, 1.0], dtype=float)
        # 회전축/각
        rotation_axis = np.cross(forward_vec, target_vec)
        axis_norm = np.linalg.norm(rotation_axis)
        if axis_norm < 1e-8:
            align_rotation = R.identity()
        else:
            rotation_axis = rotation_axis / axis_norm
            cosang = float(np.clip(np.dot(forward_vec, target_vec), -1.0, 1.0))
            rotation_angle = float(np.arccos(cosang))
            align_rotation = R.from_rotvec(rotation_angle * rotation_axis)

        # 적용
        for joint, jfeat in features.items():
            # 위치
            if 'position' in jfeat and jfeat['position'] is not None:
                pos = self._safe_array(jfeat['position'], name=f"{joint}.position")
                try:
                    jfeat['position'] = self._safe_array(
                        align_rotation.apply(pos),
                        name=f"{joint}.position_aligned"
                    )
                except Exception:
                    # shape 불일치 등 예외 발생 시 원본 유지
                    jfeat['position'] = pos

            # 회전 (프레임별 합성)
            if 'rotation' in jfeat and jfeat['rotation'] is not None:
                quats = self._clean_quaternions(jfeat['rotation'], joint_name=joint)
                fixed_quats = []
                for t in range(len(quats)):
                    q = quats[t]
                    if np.linalg.norm(q) < 1e-8:
                        q = np.array([0, 0, 0, 1], dtype=float)
                    try:
                        r = R.from_quat(q)
                        aligned_q = (align_rotation * r).as_quat()
                    except Exception:
                        aligned_q = np.array([0, 0, 0, 1], dtype=float)
                    fixed_quats.append(aligned_q)
                jfeat['rotation'] = self._safe_array(np.array(fixed_quats), name=f"{joint}.rotation_aligned")

        return features

    # =================== Skeleton Scale Normalization ===================

    def _estimate_body_scale(self, positions: dict[str, np.ndarray], mode: str = 'combined') -> float:
        """프레임 전반의 대표 스케일을 추정합니다. 반환값이 0이면 정규화를 수행하지 않습니다.

        mode:
          - 'shoulder': LShoulder–RShoulder 거리의 중앙값
          - 'torso': Hip–Chest 거리의 중앙값
          - 'combined': 사용 가능한 항목의 기하평균
        """
        def median_dist(a: str, b: str) -> float | None:
            if a in positions and b in positions and positions[a] is not None and positions[b] is not None:
                pa = np.asarray(positions[a], dtype=float)
                pb = np.asarray(positions[b], dtype=float)
                T = min(len(pa), len(pb))
                if T == 0:
                    return None
                d = np.linalg.norm(pb[:T] - pa[:T], axis=1)
                if d.size == 0:
                    return None
                med = float(np.median(d))
                return med if np.isfinite(med) and med > 1e-8 else None
            return None

        shoulder = median_dist('LShoulder', 'RShoulder')
        torso = median_dist('Hip', 'Chest')

        if mode == 'shoulder':
            return shoulder or 0.0
        if mode == 'torso':
            return torso or 0.0

        vals = [v for v in (shoulder, torso) if v is not None and v > 0]
        if not vals:
            return 0.0
        if len(vals) == 1:
            return vals[0]
        # 기하평균이 스케일 추정에 안정적
        logv = np.log(vals)
        return float(np.exp(np.mean(logv)))

    def _apply_scale_normalization(self, raw: dict, mode: str = 'combined') -> dict:
        """스켈레톤 위치(및 파생 속성에 앞서)를 스케일로 나눠 정규화합니다."""
        positions = {j: d.get('position') for j, d in raw.items() if 'position' in d}
        scale = self._estimate_body_scale(positions, mode=mode)
        if scale <= 0.0:
            return raw
        for j, d in raw.items():
            if 'position' in d and d['position'] is not None:
                d['position'] = self._safe_array(d['position'] / scale, name=f"{j}.pos_scaled")
        return raw

    def _rescale_target_to_reference(self, f_ref: dict, f_tgt: dict, mode: str = 'combined') -> tuple[dict, float]:
        """motion2(타깃)의 위치를 motion1(레퍼런스)의 체형 스케일에 맞춥니다.

        반환: (스케일 적용된 position 딕셔너리, 적용 배율 factor)
        """
        pos_ref = f_ref.get('position', {})
        pos_tgt = f_tgt.get('position', {})
        ref_positions = {j: arr for j, arr in pos_ref.items() if arr is not None}
        tgt_positions = {j: arr for j, arr in pos_tgt.items() if arr is not None}
        s_ref = self._estimate_body_scale(ref_positions, mode=mode)
        s_tgt = self._estimate_body_scale(tgt_positions, mode=mode)
        if s_ref <= 0.0 or s_tgt <= 0.0:
            return pos_tgt, 1.0
        factor = float(s_ref / s_tgt)
        scaled = {}
        for j, arr in pos_tgt.items():
            if arr is None:
                continue
            scaled[j] = self._safe_array(arr * factor, name=f"{j}.pos_refscaled")
        return scaled, factor

    def _compute_forward_from_features(self, f: dict) -> np.ndarray | None:
        pos = f.get('position', {})
        if 'Hip' not in pos or 'Chest' not in pos:
            return None
        hip = np.asarray(pos['Hip'][0], dtype=float)
        chest = np.asarray(pos['Chest'][0], dtype=float)
        v = chest - hip
        if v.shape[0] >= 2:
            v[1] = 0.0
        n = np.linalg.norm(v)
        if n < 1e-8:
            return None
        return v / n

    def _rotation_from_to(self, src: np.ndarray, dst: np.ndarray) -> R:
        src = np.asarray(src, dtype=float)
        dst = np.asarray(dst, dtype=float)
        src = src / (np.linalg.norm(src) + 1e-8)
        dst = dst / (np.linalg.norm(dst) + 1e-8)
        axis = np.cross(src, dst)
        axis_n = np.linalg.norm(axis)
        if axis_n < 1e-8:
            return R.identity()
        axis = axis / axis_n
        cosang = float(np.clip(np.dot(src, dst), -1.0, 1.0))
        angle = float(np.arccos(cosang))
        return R.from_rotvec(angle * axis)

    def _apply_rotation_to_features(self, feats: dict, rot: R):
        # 위치/속도/가속도 회전
        for ftype in ('position', 'velocity', 'acceleration'):
            if ftype in feats:
                for j, arr in feats[ftype].items():
                    if arr is None:
                        continue
                    try:
                        feats[ftype][j] = self._safe_array(rot.apply(arr), name=f"{j}.{ftype}_rot")
                    except Exception:
                        feats[ftype][j] = arr
        # 회전(quaternion) 합성
        if 'rotation' in feats:
            for j, quats in feats['rotation'].items():
                if quats is None:
                    continue
                new_qs = []
                for q in quats:
                    try:
                        r = R.from_quat(q)
                        nq = (rot * r).as_quat()
                    except Exception:
                        nq = q
                    new_qs.append(nq)
                feats['rotation'][j] = self._safe_array(np.array(new_qs), name=f"{j}.rotation_rot")

    def _scale_vel_acc_features(self, feats: dict, factor: float):
        if abs(factor - 1.0) < 1e-12:
            return
        for ftype in ('velocity', 'acceleration'):
            if ftype in feats:
                for j, arr in feats[ftype].items():
                    if arr is None:
                        continue
                    feats[ftype][j] = self._safe_array(arr * factor, name=f"{j}.{ftype}_scaled")

    # =================== Per-Joint Feature Similarities ===================

    def _compute_per_joint_feature_similarities(self, f1: dict, f2: dict,
                                                s1: int, e1: int, s2: int, e2: int) -> dict:
        """각 특성별로 조인트(또는 각도 키) 단위의 DTW 유사도를 계산합니다.

        반환 형태: { feature_type: { key: similarity, ... }, ... }
        - feature_type ∈ {'position','rotation','velocity','acceleration','joint_angles'}
        - key: 조인트명 또는 각도 키명
        """
        result: dict[str, dict[str, float]] = {}
        for f_type in self.feature_weights.keys():
            d1 = f1.get(f_type, {})
            d2 = f2.get(f_type, {})
            per_keys: dict[str, float] = {}

            if f_type == 'joint_angles':
                keys = set(d1.keys()) & set(d2.keys())
                for key in keys:
                    seq1 = d1[key][s1:e1 + 1]
                    seq2 = d2[key][s2:e2 + 1]
                    if seq1.size == 0 or seq2.size == 0:
                        continue
                    per_keys[key] = self._dtw_similarity(seq1, seq2)
            else:
                keys = set(d1.keys()) & set(d2.keys())
                for key in keys:
                    seq1 = d1[key][s1:e1 + 1]
                    seq2 = d2[key][s2:e2 + 1]
                    if seq1.size == 0 or seq2.size == 0:
                        continue
                    if f_type == 'rotation':
                        seq1 = self._normalize_quat_sequence(seq1, name=f"{key}.rot1")
                        seq2 = self._normalize_quat_sequence(seq2, name=f"{key}.rot2")
                        for qarr in (seq1, seq2):
                            for i in range(1, len(qarr)):
                                if float(np.dot(qarr[i - 1], qarr[i])) < 0.0:
                                    qarr[i] = -qarr[i]
                        scaled_seq1, scaled_seq2 = seq1, seq2
                    else:
                        scaled_seq1, scaled_seq2 = (seq1, seq2) if self.scaling is None else self._fit_scaler(seq1, seq2)
                    per_keys[key] = self._dtw_similarity(scaled_seq1, scaled_seq2)

            result[f_type] = per_keys
        return result

    def export_per_joint_similarities(self, per_joint: dict, output_path: str):
        """per_joint 유사도 결과를 간단한 CSV로 저장합니다.

        CSV 컬럼: feature_type,key,similarity
        """
        import csv
        rows = []
        for f_type, mapping in per_joint.items():
            for key, sim in mapping.items():
                rows.append((f_type, key, float(sim)))
        try:
            with open(output_path, 'w', newline='', encoding='utf-8') as f:
                writer = csv.writer(f)
                writer.writerow(['feature_type', 'key', 'similarity'])
                writer.writerows(rows)
            print(f"per-joint 유사도 결과를 저장했습니다: {output_path}")
        except Exception as e:
            print(f"per-joint 유사도 저장 중 오류가 발생했습니다: {e}")

    # =========================== Features ===========================

    def extract_features(self, df: pd.DataFrame):
        """종합적인 특성을 추출합니다."""
        print("종합 특성 추출을 시작합니다.")

        # joint 목록
        joints = sorted(set([c.split('.')[0] for c in df.columns if '.' in c]))

        raw = {}
        for joint in joints:
            pos_cols = [f'{joint}.posX', f'{joint}.posY', f'{joint}.posZ']
            rot_cols = [f'{joint}.rotX', f'{joint}.rotY', f'{joint}.rotZ', f'{joint}.rotW']

            jfeat = {}

            if all(c in df.columns for c in pos_cols):
                pos = df[pos_cols].to_numpy(dtype=float)
                jfeat['position'] = self._safe_array(pos, name=f"{joint}.pos")

            if all(c in df.columns for c in rot_cols):
                raw_quats = df[rot_cols].to_numpy(dtype=float)
                jfeat['rotation'] = self._clean_quaternions(raw_quats, joint_name=joint)

            if jfeat:
                raw[joint] = jfeat

        if 'Hip' not in raw or 'position' not in raw['Hip']:
            raise ValueError("'Hip' 조인트 position 데이터가 필요합니다.")

        # Hip 기준 중심화
        hip = raw['Hip']['position'].copy()
        for jfeat in raw.values():
            if 'position' in jfeat:
                jfeat['position'] = self._safe_array(jfeat['position'] - hip, name="centered_pos")

        # 좌표계 정렬
        raw = self._align_coordinate_system(raw)

        # 스켈레톤 스케일 정규화(옵션)
        if self.normalize_scale:
            raw = self._apply_scale_normalization(raw, mode=self.scale_mode)

        # 속도/가속도 계산
        for j, jfeat in raw.items():
            if 'position' in jfeat and jfeat['position'] is not None and len(jfeat['position']) > 0:
                pos = self._safe_array(jfeat['position'], name=f"{j}.pos_for_vel")
                vel = np.diff(pos, axis=0, prepend=pos[0:1])
                acc = np.diff(vel, axis=0, prepend=vel[0:1])
                jfeat['velocity'] = self._safe_array(vel, name=f"{j}.vel")
                jfeat['acceleration'] = self._safe_array(acc, name=f"{j}.acc")

        # 벡터/각도
        joint_positions = {j: d['position'] for j, d in raw.items() if 'position' in d}
        pairs = [
            ('LShoulder', 'RShoulder'), ('LThigh', 'RThigh'),
            ('Chest', 'Ab'),
            ('LShoulder', 'LUArm'), ('RShoulder', 'RUArm'),
            ('LUArm', 'LFArm'), ('RUArm', 'RFArm'),
            # Legs
            ('LThigh', 'LShin'), ('LShin', 'LFoot'), ('LFoot', 'LToe'),
            ('RThigh', 'RShin'), ('RShin', 'RFoot'), ('RFoot', 'RToe'),
            # Neck/Head
            ('Chest', 'Neck'), ('Neck', 'Head'),
        ]
        vectors = {}
        for a, b in pairs:
            vec = self._calculate_vector(joint_positions, a, b)
            if vec is not None:
                vectors[f"{a}_{b}"] = vec

        T = len(next(iter(joint_positions.values()))) if len(joint_positions) else len(df)

        def safe_angle(vkey1, vkey2):
            if vkey1 in vectors and vkey2 in vectors:
                return self._calculate_angle(vectors[vkey1], vectors[vkey2])
            return np.zeros(T, dtype=float)

        def safe_signed_angle(vkey1, vkey2, normal=(0.0, 1.0, 0.0)):
            if vkey1 in vectors and vkey2 in vectors:
                return self._signed_angle(vectors[vkey1], vectors[vkey2], normal=normal)
            return np.zeros(T, dtype=float)

        joint_angles = {
            # 수평면(Y 법선) 기준으로 좌/우 비틀림 부호를 가진 각도
            'torso_twist': safe_signed_angle('LShoulder_RShoulder', 'LThigh_RThigh', normal=(0.0, 1.0, 0.0)),
            'l_shoulder_angle': safe_angle('Chest_Ab', 'LShoulder_LUArm'),
            'l_elbow_angle': safe_angle('LShoulder_LUArm', 'LUArm_LFArm'),
            'r_shoulder_angle': safe_angle('Chest_Ab', 'RShoulder_RUArm'),
            'r_elbow_angle': safe_angle('RShoulder_RUArm', 'RUArm_RFArm'),
            # Legs
            'l_knee_angle': safe_angle('LThigh_LShin', 'LShin_LFoot'),
            'r_knee_angle': safe_angle('RThigh_RShin', 'RShin_RFoot'),
            'l_ankle_angle': safe_angle('LShin_LFoot', 'LFoot_LToe'),
            'r_ankle_angle': safe_angle('RShin_RFoot', 'RFoot_RToe'),
            # Head/neck
            'neck_flexion': safe_angle('Chest_Neck', 'Neck_Head'),
        }

        # 최종 딕셔너리 구성
        feats = {'position': {}, 'rotation': {}, 'velocity': {}, 'acceleration': {}, 'joint_angles': {}}
        for joint, jfeat in raw.items():
            for ftype in ('position', 'rotation', 'velocity', 'acceleration'):
                if ftype in jfeat and jfeat[ftype] is not None:
                    feats[ftype][joint] = self._safe_array(jfeat[ftype], name=f"{joint}.{ftype}")

        feats['joint_angles'] = {k: self._safe_array(joint_angles.get(k, np.zeros(T)), name=f"angle.{k}") for k in self.angle_keys}

        print("특성 추출을 완료했습니다.")
        return feats

    # ======================= Motion Segmentation ====================

    def segment_action(self, features, threshold_ratio=0.15, min_length=30):
        """
        속도를 기반으로 동작의 핵심 구간을 탐지합니다.
        반환: (start_idx, end_idx)  (end_idx 포함)
        """
        vlist = [np.linalg.norm(v, axis=1) for v in features['velocity'].values() if v is not None and len(v) > 0]
        if not vlist:
            any_len = len(next(iter(features['position'].values()))) if features['position'] else 0
            return 0, max(any_len - 1, 0)

        total_velocity = np.sum(vlist, axis=0)
        total_velocity = self._safe_array(total_velocity, name="total_velocity")

        if total_velocity.size == 0:
            return 0, 0

        thr = float(np.max(total_velocity)) * float(threshold_ratio)
        active = np.where(total_velocity > thr)[0]

        if active.size < min_length:
            return 0, len(total_velocity) - 1

        start_idx, end_idx = int(active[0]), int(active[-1])
        print(f"동작 구간을 탐지했습니다. 시작 프레임: {start_idx}, 종료 프레임: {end_idx}, 총 길이: {end_idx - start_idx + 1} 프레임")
        return start_idx, end_idx

    # ============================= Math =============================

    def _calculate_angle(self, v1, v2):
        v1 = self._safe_array(v1, name="angle_v1")
        v2 = self._safe_array(v2, name="angle_v2")
        v1_u = v1 / (np.linalg.norm(v1, axis=1, keepdims=True) + 1e-8)
        v2_u = v2 / (np.linalg.norm(v2, axis=1, keepdims=True) + 1e-8)
        dot = np.einsum('ij,ij->i', v1_u, v2_u)
        dot = np.clip(dot, -1.0, 1.0)
        return np.arccos(dot)

    def _signed_angle(self, v1, v2, normal=(0.0, 1.0, 0.0)):
        """평면 법선 normal에 대한 서명 각도(라디안, -pi~pi).
        v1, v2는 (T,3). 수평면(XZ) 서명 각도의 경우 normal=(0,1,0).
        """
        v1 = self._safe_array(v1, name="signed_angle_v1")
        v2 = self._safe_array(v2, name="signed_angle_v2")
        n = np.asarray(normal, dtype=float)
        n = n / (np.linalg.norm(n) + 1e-8)
        # 평면 투영
        v1p = v1 - np.einsum('ij,j->i', v1, n)[:, None] * n[None, :]
        v2p = v2 - np.einsum('ij,j->i', v2, n)[:, None] * n[None, :]
        # 정규화
        v1p = v1p / (np.linalg.norm(v1p, axis=1, keepdims=True) + 1e-8)
        v2p = v2p / (np.linalg.norm(v2p, axis=1, keepdims=True) + 1e-8)
        # dot, cross
        dot = np.einsum('ij,ij->i', v1p, v2p)
        dot = np.clip(dot, -1.0, 1.0)
        cross = np.cross(v1p, v2p)
        s = np.einsum('ij,j->i', cross, n)
        return np.arctan2(s, dot)

    def _calculate_vector(self, positions, start_joint, end_joint):
        if start_joint in positions and end_joint in positions:
            a = positions[start_joint]
            b = positions[end_joint]
            if a is None or b is None or len(a) == 0 or len(b) == 0:
                return None
            T = min(len(a), len(b))
            a = np.asarray(a[:T], dtype=float)
            b = np.asarray(b[:T], dtype=float)
            return self._safe_array(b - a, name=f"vec.{start_joint}_{end_joint}")
        return None

    # ======================= Scaling & DTW ==========================

    def _fit_scaler(self, seq1, seq2):
        """선택된 스케일러를 두 시퀀스에 공통으로 피팅/적용."""
        if self.scaling is None:
            return seq1, seq2

        _s1 = self._ensure_2d(seq1)
        _s2 = self._ensure_2d(seq2)
        if _s1.shape[1] != _s2.shape[1]:
            return seq1, seq2  # 차원 불일치 시 스킵

        if self.scaling == 'standard':
            scaler = StandardScaler()
        else:
            scaler = MinMaxScaler()

        both = np.vstack([_s1, _s2])
        both = self._safe_array(both, name="scaler_fit_input")
        scaler.fit(both)

        s1 = scaler.transform(_s1)
        s2 = scaler.transform(_s2)
        # 원래 차원 유지(1D였다면 다시 1D로)
        if seq1.ndim == 1: s1 = s1.flatten()
        if seq2.ndim == 1: s2 = s2.flatten()
        return s1, s2

    def _dtw_similarity(self, seq1, seq2, k=10):
        """DTW 거리를 정규화하고 지수 함수로 유사도로 변환."""
        if not isinstance(seq1, np.ndarray): seq1 = np.array(seq1, dtype=float)
        if not isinstance(seq2, np.ndarray): seq2 = np.array(seq2, dtype=float)
        if seq1.size == 0 or seq2.size == 0: return 0.0

        # 최종 안전화
        seq1 = self._safe_array(seq1, name="dtw_seq1")
        seq2 = self._safe_array(seq2, name="dtw_seq2")

        # 거리 함수 선택
        if seq1.ndim == 1:
            dist_func = lambda x, y: float(abs(x - y))
        elif seq1.shape[1] == 4:
            # 쿼터니언 sign-invariant
            def quat_dist(q1, q2):
                d = float(abs(np.dot(q1, q2)))
                d = np.clip(d, -1.0, 1.0)
                return 1.0 - d
            dist_func = quat_dist
        else:
            dist_func = euclidean

        distance, _ = fastdtw(seq1, seq2, dist=dist_func)
        normalized_distance = distance / (len(seq1) + len(seq2))
        return float(np.exp(-k * normalized_distance))

    # ============================ Compare ===========================

    def compare_motions(self, motion1_data: pd.DataFrame, motion2_data: pd.DataFrame):
        """두 동작을 종합적으로 비교합니다."""
        print("\n두 동작의 비교를 시작합니다.")
        try:
            f1 = self.extract_features(motion1_data)
            f2 = self.extract_features(motion2_data)

            # 1) motion1 기준으로 motion2의 체형 스케일을 일치
            if 'position' in f1 and 'position' in f2:
                rescaled_pos2, factor = self._rescale_target_to_reference(f1, f2, mode=self.scale_mode)
                if rescaled_pos2:
                    f2['position'].update(rescaled_pos2)
                    # 속도/가속도도 동일 배율 반영(위치 차분 기반이므로 동일 스케일 필요)
                    self._scale_vel_acc_features(f2, factor)

            # 2) motion1의 전방을 기준으로 motion2 방향을 일치(좌표계 회전)
            fwd1 = self._compute_forward_from_features(f1)
            fwd2 = self._compute_forward_from_features(f2)
            if fwd1 is not None and fwd2 is not None:
                rot = self._rotation_from_to(fwd2, fwd1)  # motion2 -> motion1 방향으로 회전
                self._apply_rotation_to_features(f2, rot)

            s1, e1 = self.segment_action(f1)
            s2, e2 = self.segment_action(f2)

            feature_similarities = {}

            for f_type in self.feature_weights.keys():
                print(f"특성 '{f_type}' 유사도 계산을 수행합니다.")
                sims = []

                d1 = f1[f_type]
                d2 = f2[f_type]

                if f_type == 'joint_angles':
                    keys = set(d1.keys()) & set(d2.keys())
                    for key in keys:
                        seq1 = d1[key][s1:e1 + 1]
                        seq2 = d2[key][s2:e2 + 1]
                        if seq1.size == 0 or seq2.size == 0:
                            continue
                        # 각도는 일반적으로 스케일링 불필요
                        sim = self._dtw_similarity(seq1, seq2)
                        sims.append(sim)
                else:
                    keys = set(d1.keys()) & set(d2.keys())
                    for key in keys:
                        seq1 = d1[key][s1:e1 + 1]
                        seq2 = d2[key][s2:e2 + 1]
                        if seq1.size == 0 or seq2.size == 0:
                            continue

                        if f_type == 'rotation':
                            # 정규화 + 부호연속성
                            seq1 = self._normalize_quat_sequence(seq1, name=f"{key}.rot1")
                            seq2 = self._normalize_quat_sequence(seq2, name=f"{key}.rot2")
                            for qarr in (seq1, seq2):
                                for i in range(1, len(qarr)):
                                    if float(np.dot(qarr[i - 1], qarr[i])) < 0.0:
                                        qarr[i] = -qarr[i]
                            scaled_seq1, scaled_seq2 = seq1, seq2
                        else:
                            # 위치/속도/가속도
                            scaled_seq1, scaled_seq2 = (seq1, seq2) if self.scaling is None else self._fit_scaler(seq1, seq2)

                        sim = self._dtw_similarity(scaled_seq1, scaled_seq2)
                        sims.append(sim)

                feature_similarities[f_type] = float(np.mean(sims)) if sims else 0.0

            # 파트(왼팔/오른팔/왼다리/오른다리/코어/머리) 단위 DTW 산출
            parts = {
                'left_arm': ['LShoulder', 'LUArm', 'LFArm', 'LHand'],
                'right_arm': ['RShoulder', 'RUArm', 'RFArm', 'RHand'],
                'left_leg': ['LThigh', 'LShin', 'LFoot', 'LToe'],
                'right_leg': ['RThigh', 'RShin', 'RFoot', 'RToe'],
                'core': ['LThigh', 'RThigh', 'Hip', 'Ab', 'Chest'],
                'head': ['LShoulder', 'RShoulder', 'Neck', 'Head'],
            }

            # 파트별 각도 키 매핑(해당 파트에 의미 있는 각도만 사용)
            angle_keys_by_part: dict[str, set[str]] = {
                'left_arm': {'l_shoulder_angle', 'l_elbow_angle'},
                'right_arm': {'r_shoulder_angle', 'r_elbow_angle'},
                'left_leg': {'l_knee_angle', 'l_ankle_angle'},
                'right_leg': {'r_knee_angle', 'r_ankle_angle'},
                'core': {'torso_twist'},
                'head': {'neck_flexion'},
            }

            part_scores = {}
            part_breakdown = {}
            # 피처별 파트 스코어 계산 함수
            def part_feature_score(feature_type: str, joints_set: set[str], part_name: str) -> float:
                d1 = f1.get(feature_type, {})
                d2 = f2.get(feature_type, {})
                sims_local = []
                if feature_type == 'joint_angles':
                    # 파트에 해당하는 각도 키만 사용
                    allowed = angle_keys_by_part.get(part_name, set())
                    keys = (set(d1.keys()) & set(d2.keys())) & allowed
                    for key in keys:
                        seq1 = d1[key][s1:e1 + 1]
                        seq2 = d2[key][s2:e2 + 1]
                        if seq1.size == 0 or seq2.size == 0:
                            continue
                        sims_local.append(self._dtw_similarity(seq1, seq2))
                else:
                    keys = (set(d1.keys()) & set(d2.keys())) & joints_set
                    for key in keys:
                        seq1 = d1[key][s1:e1 + 1]
                        seq2 = d2[key][s2:e2 + 1]
                        if seq1.size == 0 or seq2.size == 0:
                            continue
                        if feature_type == 'rotation':
                            seq1 = self._normalize_quat_sequence(seq1, name=f"{key}.rot1")
                            seq2 = self._normalize_quat_sequence(seq2, name=f"{key}.rot2")
                            for qarr in (seq1, seq2):
                                for i in range(1, len(qarr)):
                                    if float(np.dot(qarr[i - 1], qarr[i])) < 0.0:
                                        qarr[i] = -qarr[i]
                            scaled_seq1, scaled_seq2 = seq1, seq2
                        else:
                            scaled_seq1, scaled_seq2 = (seq1, seq2) if self.scaling is None else self._fit_scaler(seq1, seq2)
                        sims_local.append(self._dtw_similarity(scaled_seq1, scaled_seq2))
                return float(np.mean(sims_local)) if sims_local else 0.0

            for part_name, part_joints in parts.items():
                jset = set(part_joints)
                # 모든 피처를 고려한 파트 스코어(동일 가중 평균)
                per_feature_scores = {}
                for f_type in ('position', 'rotation', 'velocity', 'acceleration', 'joint_angles'):
                    per_feature_scores[f_type] = part_feature_score(f_type, jset, part_name)
                part_breakdown[part_name] = per_feature_scores
                vals = list(per_feature_scores.values())
                part_scores[part_name] = float(np.mean(vals)) if vals else 0.0

            # 조인트 단위 유사도(전 특성) 산출 및 내보내기 용도로 함께 반환
            per_joint = self._compute_per_joint_feature_similarities(f1, f2, s1, e1, s2, e2)

            # 가중 합 (전체)
            final_similarity = 0.0
            for f_type, sim in feature_similarities.items():
                final_similarity += sim * self.feature_weights.get(f_type, 0.0)

            return float(final_similarity), {
                **feature_similarities,
                **{f"part_{k}": v for k, v in part_scores.items()},
                'per_joint': per_joint,
                'part_breakdown': part_breakdown,
            }

        except Exception as e:
            import traceback
            print(f"동작 비교 중 오류가 발생했습니다: {e}")
            traceback.print_exc()
            return 0.0, {}

    # =========================== Visualization ======================

    def visualize_results(self, similarity, feature_similarities):
        viz_results(similarity, feature_similarities, self.feature_weights)

    def animate_3d_segments(self, motion1_data: pd.DataFrame, motion2_data: pd.DataFrame,
                            overlay: bool = True, interval: int = 40,
                            save_path: str | None = None,
                            joints_to_show: list[str] | None = None,
                            skeleton_edges: list[tuple[str, str]] | None = None):
        viz_animate(self, motion1_data, motion2_data, overlay, interval, save_path, joints_to_show, skeleton_edges)

    def export_joint_map_figure(self, output_path: str, dpi: int = 200, language: str = 'ko'):
        viz_export_joint_map(output_path, dpi, language)


# 유사도를 한번에 여러 파일과 비교하는 배치 함수

def print_similarity_batch(file1_path: str, file2_dir: str, analyzer: MocapMotionAnalyzer,
                           keyword: str | None = None, limit: int | None = None):
    """
    file2_dir 안의 모든 CSV(선택적으로 keyword 필터)를 file1과 비교하고,
    전체 유사도와 주요 항목을 콘솔에 깔끔하게 출력합니다.
    """
    file1 = Path(file1_path)
    dir2 = Path(file2_dir)

    if not file1.exists():
        print(f"[오류] file1이 존재하지 않습니다: {file1}")
        return
    if not dir2.exists() or not dir2.is_dir():
        print(f"[오류] file2 디렉터리가 존재하지 않습니다: {dir2}")
        return

    # file1은 한 번만 로드
    motion1 = analyzer.load_mocap_data(str(file1))
    if motion1 is None:
        print("[오류] file1 로드 실패로 배치 비교를 종료합니다.")
        return

    # 대상 파일 수집
    candidates = sorted([p for p in dir2.glob("*.csv") if p.is_file()])
    if keyword:
        candidates = [p for p in candidates if keyword.lower() in p.name.lower()]
    # file1이 같은 디렉토리에 있어도 제외
    candidates = [p for p in candidates if p.resolve() != file1.resolve()]
    if limit is not None:
        candidates = candidates[:limit]

    if not candidates:
        msg = f"'{dir2}'에서 비교할 CSV가 없습니다."
        if keyword:
            msg += f" (키워드='{keyword}')"
        print(msg)
        return

    print("\n" + "=" * 72)
    print(f"[배치 비교 시작] 기준 파일: {file1.name}  |  대상 디렉터리: {dir2}")
    if keyword:
        print(f"키워드 필터: {keyword}")
    print(f"총 대상 파일 수: {len(candidates)}")
    print("=" * 72)

    for idx, p in enumerate(candidates, start=1):
        print(f"\n[{idx}/{len(candidates)}] 비교 대상: {p.name}")
        motion2 = analyzer.load_mocap_data(str(p))
        if motion2 is None:
            print(" → 로드 실패, 건너뜁니다.")
            continue

        # 비교
        similarity, details = analyzer.compare_motions(motion1, motion2)

        # 출력(간단/명료)
        print(f" → 전체 유사도: {similarity:.4f}")
        # 주요 피처별 유사도만 골라 간단 표기
        for key in ('rotation', 'joint_angles', 'position', 'velocity', 'acceleration'):
            if key in details:
                print(f"    - {key:13s}: {details[key]:.4f}")
        # 파트 요약(원하면 주석 해제)
        for part in ('part_left_arm','part_right_arm','part_left_leg','part_right_leg','part_core','part_head'):
            if part in details:
                print(f"    - {part:13s}: {details[part]:.4f}")

    print("\n" + "=" * 72)
    print("[배치 비교 완료]")
    print("=" * 72)
    
    # utils/save_similarity_matrix.py  (새 파일로 두거나, 기존 파일 하단에 추가해도 됩니다)

import csv
from pathlib import Path

# === 새 함수: 배치 결과를 CSV로 저장 ===
def save_similarity_matrix(
    file1_path: str,
    file2_dir: str,
    analyzer: MocapMotionAnalyzer,
    keyword: str | None = None,
    limit: int | None = None,
    title: str = "Uppercut(L)",
    output_csv_path: str = "C:\\Users\\harry\\OneDrive\\Desktop\\DTW_Method\\Collaborate_Code\\similarity_matrix.csv"
) -> pd.DataFrame:
    """
    file2_dir의 모든 CSV(선택적으로 keyword 필터)를 file1과 비교해
    '부위별+피처별 유사도'를 한 번에 CSV로 저장합니다.

    열 순서(고정):
    Head, Core, Right_Leg, Left_Leg, Right_Arm, Left_Arm,
    Acceleration, Velocity, Position, Joint Angle, rotation
    """
    # 고정 열 이름(이미지 순서 그대로)
    col_order = [
        "Head", "Core", "Right_Leg", "Left_Leg", "Right_Arm", "Left_Arm",
        "Acceleration", "Velocity", "Position", "Joint Angle", "rotation", "Overall"
    ]

    # 내부 키 매핑( compare_motions details → 표의 열 )
    key_map = {
        "Head":         "part_head",
        "Core":         "part_core",
        "Right_Leg":    "part_right_leg",
        "Left_Leg":     "part_left_leg",
        "Right_Arm":    "part_right_arm",
        "Left_Arm":     "part_left_arm",
        "Acceleration": "acceleration",
        "Velocity":     "velocity",
        "Position":     "position",
        "Joint Angle":  "joint_angles",
        "rotation":     "rotation",
    }

    file1 = Path(file1_path)
    dir2  = Path(file2_dir)

    if not file1.exists():
        print(f"[오류] 기준 파일이 존재하지 않습니다: {file1}")
        return pd.DataFrame()

    if not dir2.exists() or not dir2.is_dir():
        print(f"[오류] 대상 디렉터리가 없습니다: {dir2}")
        return pd.DataFrame()

    # 기준 모션 1회 로드
    motion1 = analyzer.load_mocap_data(str(file1))
    if motion1 is None:
        print("[오류] 기준 파일 로드 실패")
        return pd.DataFrame()

    # 후보 수집
    candidates = sorted([p for p in dir2.glob("*.csv") if p.is_file()])
    if keyword:
        candidates = [p for p in candidates if keyword.lower() in p.name.lower()]
    candidates = [p for p in candidates if p.resolve() != file1.resolve()]
    if limit is not None:
        candidates = candidates[:limit]

    if not candidates:
        print(f"[안내] 비교할 CSV가 없습니다. dir={dir2}, keyword={keyword}")
        return pd.DataFrame()

    # 결과 누적
    rows = []
    index_labels = []

    for idx, p in enumerate(candidates, start=1):
        print(f"[{idx}/{len(candidates)}] 비교: {p.name}")  # 존댓말 로그
        motion2 = analyzer.load_mocap_data(str(p))
        if motion2 is None:
            print(" → 로드 실패, 건너뜁니다.")
            continue

        similarity, details = analyzer.compare_motions(motion1, motion2)

        # 한 행 구성(없으면 0.0)
        row = []
        for col in col_order:
            if col == "Overall":
                v = float(similarity)
            else:   
                v = float(details.get(key_map[col], 0.0))
            row.append(v)

        rows.append(row)
        # 행 라벨: 파일명에서 확장자 제거
        index_labels.append(p.stem)

    # DataFrame 구성(제목 열을 맨 앞에 추가)
    df = pd.DataFrame(rows, index=index_labels, columns=col_order)
    df.insert(0, title, index_labels)

    # 평균 행 추가(제목 칸은 'AVG')
    if len(df) > 0:
        avg_vals = df[col_order].mean(axis=0).to_list()
        avg_row = pd.DataFrame([[ "AVG", *avg_vals ]], columns=[title, *col_order])
        df = pd.concat([df, avg_row], ignore_index=True)

    # 저장
    try:
        df.to_csv(output_csv_path, index=False, encoding="utf-8-sig")
        print(f"[완료] 유사도 매트릭스를 CSV로 저장했습니다: {output_csv_path}")
    except Exception as e:
        print(f"[오류] CSV 저장 중 문제 발생: {e}")

    return df


# =============================== Main ==============================

if __name__ == "__main__":
    print("복싱 동작 DTW 분석기 (v2.14 - 안정성/정확도 강화)")
    print("=" * 64)

    # uppercurt_left_001.csv
    # uppercut_right_002.csv
    # hook_left_002.csv
    # hook_right_001.csv
    # jap_001.csv
    # straight_003.csv

    file1 = "/Users/jonabi/Downloads/TEPA/mocap_test/uppercut_right_003.csv"
    file2 = "/Users/jonabi/Downloads/TEPA/p21_Global"
    
    # 윈도우 기준 
    file1 = "C:\\Users\\PC\\Documents\\GitHub\\Collaborate_Code\\mocap_test\\uppercut_left_001.csv"
    file2 = "C:\\Users\\PC\\Documents\\GitHub\\Collaborate_Code\\p15_Global"
 
    #file1 = "C:\\Users\\user\\Downloads\\TEPA\\Collaborate_Code\\mocap_test\\uppercut_left_001.csv"
    #file2 = "C:\\Users\\user\\Downloads\\TEPA\\Collaborate_Code\\p14_Global"
 
    # 실행 중 어떤 파일을 비교하는지 표시
    # print(f"분석 대상 파일 1: {file1}")
    # print(f"분석 대상 파일 2: {file2}")
 
    # 가중치 사용자 정의 예시 (필요 시 수정)
    custom_feature_weights = {
        'position': 0.0,
        'rotation': 0.7,
        'velocity': 0.0,
        'acceleration': 0.0,
        'joint_angles': 0.3,
    }

    analyzer = MocapMotionAnalyzer(scaling='standard', feature_weights=custom_feature_weights)  
    
    ### ====> 추가한 부분.
    
    # 👉 배치 비교 실행 (출력만)
    #  - keyword: 특정 단어가 파일명에 포함된 것만 비교하고 싶으면 넣기 (예: "post" 또는 "hook_left")
    #  - limit: 상위 N개만 테스트하고 싶으면 숫자 지정
    # print_similarity_batch(
    #     file1_path=file1,
    #     file2_dir=file2,
    #     analyzer=analyzer,
    #     keyword="uppercut_left",   # 예: "post" 또는 None
    #     limit=None      # 예: 10 또는 None
    # )
    
    _ = save_similarity_matrix(
        file1_path=file1,
        file2_dir=file2,
        analyzer=analyzer,
<<<<<<< HEAD
        keyword="uppercut_left",      # 필요 시 수정
        limit=None,                   # 필요 시 숫자
        title="uppercut_left",          # 시트 좌측 첫 열 제목
        output_csv_path="p15_uppercut_left_001_similarity_matrix.csv"      # 시트 좌측 첫 열 제목
=======
        keyword="uppercut_right",      # 필요 시 수정
        limit=None,                   # 필요 시 숫자
        title="uppercut_right",          # 시트 좌측 첫 열 제목
        output_csv_path="p21_uppercut_right_003_similarity_matrix.csv"      # 시트 좌측 첫 열 제목
>>>>>>> d90e8457
    )
    
    # 'standard' | 'minmax' | None
    # motion1 = analyzer.load_mocap_data(file1)
    # motion2 = analyzer.load_mocap_data(file2)
    # if motion1 is not None and motion2 is not None:
    #     similarity, details = analyzer.compare_motions(motion1, motion2)
    #     analyzer.visualize_results(similarity, details)
    #     analyzer.animate_3d_segments(motion1, motion2, save_path="output.gif")
    # else:
    #     print("파일 로드에 실패하여 분석을 진행할 수 없습니다.")<|MERGE_RESOLUTION|>--- conflicted
+++ resolved
@@ -1101,17 +1101,10 @@
         file1_path=file1,
         file2_dir=file2,
         analyzer=analyzer,
-<<<<<<< HEAD
-        keyword="uppercut_left",      # 필요 시 수정
+        keyword="hook_left",      # 필요 시 수정
         limit=None,                   # 필요 시 숫자
-        title="uppercut_left",          # 시트 좌측 첫 열 제목
-        output_csv_path="p15_uppercut_left_001_similarity_matrix.csv"      # 시트 좌측 첫 열 제목
-=======
-        keyword="uppercut_right",      # 필요 시 수정
-        limit=None,                   # 필요 시 숫자
-        title="uppercut_right",          # 시트 좌측 첫 열 제목
-        output_csv_path="p21_uppercut_right_003_similarity_matrix.csv"      # 시트 좌측 첫 열 제목
->>>>>>> d90e8457
+        title="hook_left",          # 시트 좌측 첫 열 제목
+        output_csv_path="p25_hook_left_001_similarity_matrix.csv"      # 시트 좌측 첫 열 제목
     )
     
     # 'standard' | 'minmax' | None

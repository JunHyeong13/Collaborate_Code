--- conflicted
+++ resolved
@@ -1063,19 +1063,11 @@
     #file2 = "/Users/jonabi/Downloads/TEPA/p26_Global"
     
     # 윈도우 기준 
-<<<<<<< HEAD
-    #file1 = "C:\\Users\\PC\\Documents\\GitHub\\Collaborate_Code\\mocap_test\\hook_left_005.csv"
-    #file2 = "C:\\Users\\PC\\Documents\\GitHub\\Collaborate_Code\\p24_Global"
+    file1 = "C:\\Users\\PC\\Documents\\GitHub\\Collaborate_Code\\mocap_test\\hook_left_005.csv"
+    file2 = "C:\\Users\\PC\\Documents\\GitHub\\Collaborate_Code\\p24_Global"
  
-    file1 = "C:\\Users\\user\\Downloads\\TEPA\\Collaborate_Code\\mocap_test\\uppercut_right_005.csv"
+    file1 = "C:\\Users\\user\\Downloads\\TEPA\\Collaborate_Code\\mocap_test\\jap_005.csv"
     file2 = "C:\\Users\\user\\Downloads\\TEPA\\Collaborate_Code\\p26_Global"
-=======
-    file1 = "C:\\Users\\PC\\Documents\\GitHub\\Collaborate_Code\\mocap_test\\jap_002.csv"
-    file2 = "C:\\Users\\PC\\Documents\\GitHub\\Collaborate_Code\\p02_Global"
- 
-    #file1 = "C:\\Users\\user\\Downloads\\TEPA\\Collaborate_Code\\mocap_test\\jap_005.csv"
-    #file2 = "C:\\Users\\user\\Downloads\\TEPA\\Collaborate_Code\\p26_Global"
->>>>>>> a33fad96
  
     # 실행 중 어떤 파일을 비교하는지 표시
     # print(f"분석 대상 파일 1: {file1}")
@@ -1109,17 +1101,10 @@
         file1_path=file1,
         file2_dir=file2,
         analyzer=analyzer,
-<<<<<<< HEAD
-        keyword="uppercut_right",      # 필요 시 수정
+        keyword="hook_right",      # 필요 시 수정
         limit=None,                   # 필요 시 숫자
-        title="uppercut_right",          # 시트 좌측 첫 열 제목
-        output_csv_path="p26_uppercut_right_005_similarity_matrix.csv"      # 시트 좌측 첫 열 제목
-=======
-        keyword="jap",      # 필요 시 수정
-        limit=None,                   # 필요 시 숫자
-        title="jap",          # 시트 좌측 첫 열 제목
-        output_csv_path="p02_jap_002_similarity_matrix.csv"      # 시트 좌측 첫 열 제목
->>>>>>> a33fad96
+        title="hook_right",          # 시트 좌측 첫 열 제목
+        output_csv_path="p26_hook_right_005_similarity_matrix.csv"      # 시트 좌측 첫 열 제목
     )
     
     # 'standard' | 'minmax' | None

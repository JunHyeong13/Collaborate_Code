from pathlib import Path
import sys
if hasattr(sys.stdout, "reconfigure"):
    sys.stdout.reconfigure(encoding="utf-8")
import pandas as pd
import numpy as np
from scipy.spatial.distance import euclidean
from fastdtw import fastdtw
from scipy.spatial.transform import Rotation as R
from sklearn.preprocessing import MinMaxScaler, StandardScaler
import warnings
import matplotlib.pyplot as plt
from matplotlib.animation import FuncAnimation, PillowWriter
from mocap.visualization import visualize_results as viz_results
from mocap.visualization import animate_3d_segments as viz_animate
from mocap.visualization import export_joint_map_figure as viz_export_joint_map

warnings.filterwarnings('ignore')


class MocapMotionAnalyzer:
    """
    모션 캡처 데이터를 사용하여 두 복싱 동작의 유사도를 정교하게 분석하는 클래스.

    v2.14 (안정화/정확도 강화)
    - CSV 로드 시 비수치→NaN→0 치환
    - 쿼터니언 이중 안전망(정규화/zero-norm 교정/부호 연속성 유지)
    - 좌표계 정렬 시 프레임별 quaternion 보정 + 위치/회전 모두 안전 처리
    - 속도/가속도 계산 시 길이/유효값 보장
    - 세그먼트 검출: 빈/짧은 구간 robust, (start, end) inclusive 반환
    - 스케일링: 'standard' | 'minmax' | None (공통 fit)
    - DTW: 입력 전처리(NaN/Inf→0), 1D/ND 자동, quaternion sign-invariant distance
    - 디버그 로그: NaN/Inf/zero-norm/길이 불일치 등 즉시 리포트
    """

    def __init__(self, scaling: str = 'standard', feature_weights: dict | None = None,
                 normalize_scale: bool = True, scale_mode: str = 'combined'):
        assert scaling in ('standard', 'minmax', None)
        self.scaling = scaling

        default_weights = {
            'position': 0.20,
            'rotation': 0.25,
            'velocity': 0.25,
            'acceleration': 0.10,
            'joint_angles': 0.20
        }
        allowed_keys = set(default_weights.keys())
        if feature_weights is not None:
            filtered = {k: float(v) for k, v in feature_weights.items() if k in allowed_keys}
            self.feature_weights = {**default_weights, **filtered}
        else:
            self.feature_weights = default_weights
        s = sum(self.feature_weights.values())
        if s <= 0:
            self.feature_weights = {k: 1.0 for k in self.feature_weights}
            s = sum(self.feature_weights.values())
        self.feature_weights = {k: v / s for k, v in self.feature_weights.items()}

        # 각도 키(누락되면 zero로 채움)
        self.angle_keys = [
            'torso_twist',
            'l_shoulder_angle', 'l_elbow_angle',
            'r_shoulder_angle', 'r_elbow_angle',
            'l_knee_angle', 'r_knee_angle',
            'l_ankle_angle', 'r_ankle_angle',
            'neck_flexion',
        ]

        # 스켈레톤 스케일 정규화 설정
        assert scale_mode in ('shoulder', 'torso', 'combined')
        self.normalize_scale = bool(normalize_scale)
        self.scale_mode = scale_mode

    def set_feature_weights(self, feature_weights: dict, normalize: bool = True):
        """특성 가중치를 동적으로 설정합니다."""
        allowed = {'position', 'rotation', 'velocity', 'acceleration', 'joint_angles'}
        if not feature_weights:
            return
        clean = {k: float(v) for k, v in feature_weights.items() if k in allowed}
        self.feature_weights.update(clean)
        if normalize:
            s = sum(self.feature_weights.values())
            if s <= 0:
                self.feature_weights = {k: 1.0 for k in self.feature_weights}
                s = sum(self.feature_weights.values())
            self.feature_weights = {k: v / s for k, v in self.feature_weights.items()}

    # ============================== I/O ==============================

    def load_mocap_data(self, file_path: str) -> pd.DataFrame | None:
        """모션캡처 CSV 데이터를 로드합니다. 비수치 → NaN → 0 처리."""
        try:
            df = pd.read_csv(file_path)
            # 공백 컬럼명 정리
            df = df.rename(columns=str.strip)
            # 전부 float로 시도, 실패값은 NaN
            df = df.apply(pd.to_numeric, errors='coerce')
            # NaN은 0으로 치환
            n_nans = int(df.isna().sum().sum())
            if n_nans > 0:
                print(f"경고: '{file_path}' 내 비수치 또는 결측값 {n_nans}개를 0으로 대체했습니다.")
            df = df.fillna(0.0)
            print(f"파일 로드를 완료했습니다. 프레임 수: {df.shape[0]}, 컬럼 수: {df.shape[1]}")
            return df
        except Exception as e:
            print(f"데이터 로드 오류가 발생했습니다: {e}")
            return None

    # ======================= Finite/Shape Guards =====================

    def _safe_array(self, x, name="array"):
        """NaN/Inf → 0 치환 + 경고."""
        arr = np.asarray(x, dtype=float)
        if np.any(~np.isfinite(arr)):
            n_bad = int(np.size(arr) - np.isfinite(arr).sum())
            print(f"경고: {name}에 NaN 또는 Inf 값 {n_bad}개를 0으로 치환했습니다.")
            arr = np.nan_to_num(arr, nan=0.0, posinf=0.0, neginf=0.0)
        return arr

    def _ensure_2d(self, x):
        """DTW 입력용: 1D → (T,1)로 변환, 그 외는 원형 유지."""
        x = np.asarray(x, dtype=float)
        if x.ndim == 1:
            return x.reshape(-1, 1)
        return x

    # ======================= Quaternion Utilities ====================

    def _clean_quaternions(self, quats, joint_name="Unknown"):
        """
        잘못된 쿼터니언(0-노름/NaN/Inf) → 단위 쿼터니언으로 대체,
        정규화 + 프레임 간 부호 연속성 유지.
        입력/출력: (T, 4) [x, y, z, w]
        """
        if quats is None or len(quats) == 0:
            return quats

        q = self._safe_array(quats, name=f"{joint_name}.rotation").astype(float)

        # 1) zero-norm → 단위쿼터니언 대체
        norms = np.linalg.norm(q, axis=1)
        zero_idx = np.where(norms < 1e-8)[0]
        if len(zero_idx) > 0:
            print(f"경고: '{joint_name}' 쿼터니언 zero-norm {len(zero_idx)}개를 [0,0,0,1]로 대체했습니다.")
            q[zero_idx] = np.array([0, 0, 0, 1], dtype=float)

        # 2) 정규화
        norms = np.linalg.norm(q, axis=1, keepdims=True)
        q = q / np.clip(norms, 1e-8, None)

        # 3) 부호 연속성 (프레임 간 dot < 0 → 부호 반전)
        for i in range(1, len(q)):
            if float(np.dot(q[i - 1], q[i])) < 0.0:
                q[i] = -q[i]

        return q

    def _normalize_quat_sequence(self, quats, name="quat_seq"):
        """정규화만 수행(부호연속성은 외부에서 수행)."""
        if quats is None or len(quats) == 0:
            return quats
        q = self._safe_array(quats, name=name)
        norms = np.linalg.norm(q, axis=1, keepdims=True)
        q = q / np.clip(norms, 1e-8, None)
        return q

    # ===================== Coordinate Alignment =====================

    def _align_coordinate_system(self, features):
        """
        시작 방향이 달라도 동일한 조건에서 비교할 수 있도록 좌표계를 정렬합니다.
        - Hip/Chest 필요
        - 위치는 일괄 회전
        - 회전은 프레임별로 align_rotation과 합성
        """
        if 'Hip' not in features or 'Chest' not in features:
            return features

        hip_pos_initial = features['Hip'].get('position')
        chest_pos_initial = features['Chest'].get('position')
        if hip_pos_initial is None or chest_pos_initial is None:
            return features

        hip0 = np.asarray(hip_pos_initial[0], dtype=float)
        chest0 = np.asarray(chest_pos_initial[0], dtype=float)
        forward_vec = chest0 - hip0
        # 수평면 투영
        if len(forward_vec) >= 2:
            forward_vec[1] = 0.0

        norm = np.linalg.norm(forward_vec)
        if norm < 1e-6:
            # 정렬 불가 → 원본 유지
            return features
        forward_vec = forward_vec / norm

        target_vec = np.array([0.0, 0.0, 1.0], dtype=float)
        # 회전축/각
        rotation_axis = np.cross(forward_vec, target_vec)
        axis_norm = np.linalg.norm(rotation_axis)
        if axis_norm < 1e-8:
            align_rotation = R.identity()
        else:
            rotation_axis = rotation_axis / axis_norm
            cosang = float(np.clip(np.dot(forward_vec, target_vec), -1.0, 1.0))
            rotation_angle = float(np.arccos(cosang))
            align_rotation = R.from_rotvec(rotation_angle * rotation_axis)

        # 적용
        for joint, jfeat in features.items():
            # 위치
            if 'position' in jfeat and jfeat['position'] is not None:
                pos = self._safe_array(jfeat['position'], name=f"{joint}.position")
                try:
                    jfeat['position'] = self._safe_array(
                        align_rotation.apply(pos),
                        name=f"{joint}.position_aligned"
                    )
                except Exception:
                    # shape 불일치 등 예외 발생 시 원본 유지
                    jfeat['position'] = pos

            # 회전 (프레임별 합성)
            if 'rotation' in jfeat and jfeat['rotation'] is not None:
                quats = self._clean_quaternions(jfeat['rotation'], joint_name=joint)
                fixed_quats = []
                for t in range(len(quats)):
                    q = quats[t]
                    if np.linalg.norm(q) < 1e-8:
                        q = np.array([0, 0, 0, 1], dtype=float)
                    try:
                        r = R.from_quat(q)
                        aligned_q = (align_rotation * r).as_quat()
                    except Exception:
                        aligned_q = np.array([0, 0, 0, 1], dtype=float)
                    fixed_quats.append(aligned_q)
                jfeat['rotation'] = self._safe_array(np.array(fixed_quats), name=f"{joint}.rotation_aligned")

        return features

    # =================== Skeleton Scale Normalization ===================

    def _estimate_body_scale(self, positions: dict[str, np.ndarray], mode: str = 'combined') -> float:
        """프레임 전반의 대표 스케일을 추정합니다. 반환값이 0이면 정규화를 수행하지 않습니다.

        mode:
          - 'shoulder': LShoulder–RShoulder 거리의 중앙값
          - 'torso': Hip–Chest 거리의 중앙값
          - 'combined': 사용 가능한 항목의 기하평균
        """
        def median_dist(a: str, b: str) -> float | None:
            if a in positions and b in positions and positions[a] is not None and positions[b] is not None:
                pa = np.asarray(positions[a], dtype=float)
                pb = np.asarray(positions[b], dtype=float)
                T = min(len(pa), len(pb))
                if T == 0:
                    return None
                d = np.linalg.norm(pb[:T] - pa[:T], axis=1)
                if d.size == 0:
                    return None
                med = float(np.median(d))
                return med if np.isfinite(med) and med > 1e-8 else None
            return None

        shoulder = median_dist('LShoulder', 'RShoulder')
        torso = median_dist('Hip', 'Chest')

        if mode == 'shoulder':
            return shoulder or 0.0
        if mode == 'torso':
            return torso or 0.0

        vals = [v for v in (shoulder, torso) if v is not None and v > 0]
        if not vals:
            return 0.0
        if len(vals) == 1:
            return vals[0]
        # 기하평균이 스케일 추정에 안정적
        logv = np.log(vals)
        return float(np.exp(np.mean(logv)))

    def _apply_scale_normalization(self, raw: dict, mode: str = 'combined') -> dict:
        """스켈레톤 위치(및 파생 속성에 앞서)를 스케일로 나눠 정규화합니다."""
        positions = {j: d.get('position') for j, d in raw.items() if 'position' in d}
        scale = self._estimate_body_scale(positions, mode=mode)
        if scale <= 0.0:
            return raw
        for j, d in raw.items():
            if 'position' in d and d['position'] is not None:
                d['position'] = self._safe_array(d['position'] / scale, name=f"{j}.pos_scaled")
        return raw

    def _rescale_target_to_reference(self, f_ref: dict, f_tgt: dict, mode: str = 'combined') -> tuple[dict, float]:
        """motion2(타깃)의 위치를 motion1(레퍼런스)의 체형 스케일에 맞춥니다.

        반환: (스케일 적용된 position 딕셔너리, 적용 배율 factor)
        """
        pos_ref = f_ref.get('position', {})
        pos_tgt = f_tgt.get('position', {})
        ref_positions = {j: arr for j, arr in pos_ref.items() if arr is not None}
        tgt_positions = {j: arr for j, arr in pos_tgt.items() if arr is not None}
        s_ref = self._estimate_body_scale(ref_positions, mode=mode)
        s_tgt = self._estimate_body_scale(tgt_positions, mode=mode)
        if s_ref <= 0.0 or s_tgt <= 0.0:
            return pos_tgt, 1.0
        factor = float(s_ref / s_tgt)
        scaled = {}
        for j, arr in pos_tgt.items():
            if arr is None:
                continue
            scaled[j] = self._safe_array(arr * factor, name=f"{j}.pos_refscaled")
        return scaled, factor

    def _compute_forward_from_features(self, f: dict) -> np.ndarray | None:
        pos = f.get('position', {})
        if 'Hip' not in pos or 'Chest' not in pos:
            return None
        hip = np.asarray(pos['Hip'][0], dtype=float)
        chest = np.asarray(pos['Chest'][0], dtype=float)
        v = chest - hip
        if v.shape[0] >= 2:
            v[1] = 0.0
        n = np.linalg.norm(v)
        if n < 1e-8:
            return None
        return v / n

    def _rotation_from_to(self, src: np.ndarray, dst: np.ndarray) -> R:
        src = np.asarray(src, dtype=float)
        dst = np.asarray(dst, dtype=float)
        src = src / (np.linalg.norm(src) + 1e-8)
        dst = dst / (np.linalg.norm(dst) + 1e-8)
        axis = np.cross(src, dst)
        axis_n = np.linalg.norm(axis)
        if axis_n < 1e-8:
            return R.identity()
        axis = axis / axis_n
        cosang = float(np.clip(np.dot(src, dst), -1.0, 1.0))
        angle = float(np.arccos(cosang))
        return R.from_rotvec(angle * axis)

    def _apply_rotation_to_features(self, feats: dict, rot: R):
        # 위치/속도/가속도 회전
        for ftype in ('position', 'velocity', 'acceleration'):
            if ftype in feats:
                for j, arr in feats[ftype].items():
                    if arr is None:
                        continue
                    try:
                        feats[ftype][j] = self._safe_array(rot.apply(arr), name=f"{j}.{ftype}_rot")
                    except Exception:
                        feats[ftype][j] = arr
        # 회전(quaternion) 합성
        if 'rotation' in feats:
            for j, quats in feats['rotation'].items():
                if quats is None:
                    continue
                new_qs = []
                for q in quats:
                    try:
                        r = R.from_quat(q)
                        nq = (rot * r).as_quat()
                    except Exception:
                        nq = q
                    new_qs.append(nq)
                feats['rotation'][j] = self._safe_array(np.array(new_qs), name=f"{j}.rotation_rot")

    def _scale_vel_acc_features(self, feats: dict, factor: float):
        if abs(factor - 1.0) < 1e-12:
            return
        for ftype in ('velocity', 'acceleration'):
            if ftype in feats:
                for j, arr in feats[ftype].items():
                    if arr is None:
                        continue
                    feats[ftype][j] = self._safe_array(arr * factor, name=f"{j}.{ftype}_scaled")

    # =================== Per-Joint Feature Similarities ===================

    def _compute_per_joint_feature_similarities(self, f1: dict, f2: dict,
                                                s1: int, e1: int, s2: int, e2: int) -> dict:
        """각 특성별로 조인트(또는 각도 키) 단위의 DTW 유사도를 계산합니다.

        반환 형태: { feature_type: { key: similarity, ... }, ... }
        - feature_type ∈ {'position','rotation','velocity','acceleration','joint_angles'}
        - key: 조인트명 또는 각도 키명
        """
        result: dict[str, dict[str, float]] = {}
        for f_type in self.feature_weights.keys():
            d1 = f1.get(f_type, {})
            d2 = f2.get(f_type, {})
            per_keys: dict[str, float] = {}

            if f_type == 'joint_angles':
                keys = set(d1.keys()) & set(d2.keys())
                for key in keys:
                    seq1 = d1[key][s1:e1 + 1]
                    seq2 = d2[key][s2:e2 + 1]
                    if seq1.size == 0 or seq2.size == 0:
                        continue
                    per_keys[key] = self._dtw_similarity(seq1, seq2)
            else:
                keys = set(d1.keys()) & set(d2.keys())
                for key in keys:
                    seq1 = d1[key][s1:e1 + 1]
                    seq2 = d2[key][s2:e2 + 1]
                    if seq1.size == 0 or seq2.size == 0:
                        continue
                    if f_type == 'rotation':
                        seq1 = self._normalize_quat_sequence(seq1, name=f"{key}.rot1")
                        seq2 = self._normalize_quat_sequence(seq2, name=f"{key}.rot2")
                        for qarr in (seq1, seq2):
                            for i in range(1, len(qarr)):
                                if float(np.dot(qarr[i - 1], qarr[i])) < 0.0:
                                    qarr[i] = -qarr[i]
                        scaled_seq1, scaled_seq2 = seq1, seq2
                    else:
                        scaled_seq1, scaled_seq2 = (seq1, seq2) if self.scaling is None else self._fit_scaler(seq1, seq2)
                    per_keys[key] = self._dtw_similarity(scaled_seq1, scaled_seq2)

            result[f_type] = per_keys
        return result

    def export_per_joint_similarities(self, per_joint: dict, output_path: str):
        """per_joint 유사도 결과를 간단한 CSV로 저장합니다.

        CSV 컬럼: feature_type,key,similarity
        """
        import csv
        rows = []
        for f_type, mapping in per_joint.items():
            for key, sim in mapping.items():
                rows.append((f_type, key, float(sim)))
        try:
            with open(output_path, 'w', newline='', encoding='utf-8') as f:
                writer = csv.writer(f)
                writer.writerow(['feature_type', 'key', 'similarity'])
                writer.writerows(rows)
            print(f"per-joint 유사도 결과를 저장했습니다: {output_path}")
        except Exception as e:
            print(f"per-joint 유사도 저장 중 오류가 발생했습니다: {e}")

    # =========================== Features ===========================

    def extract_features(self, df: pd.DataFrame):
        """종합적인 특성을 추출합니다."""
        print("종합 특성 추출을 시작합니다.")

        # joint 목록
        joints = sorted(set([c.split('.')[0] for c in df.columns if '.' in c]))

        raw = {}
        for joint in joints:
            pos_cols = [f'{joint}.posX', f'{joint}.posY', f'{joint}.posZ']
            rot_cols = [f'{joint}.rotX', f'{joint}.rotY', f'{joint}.rotZ', f'{joint}.rotW']

            jfeat = {}

            if all(c in df.columns for c in pos_cols):
                pos = df[pos_cols].to_numpy(dtype=float)
                jfeat['position'] = self._safe_array(pos, name=f"{joint}.pos")

            if all(c in df.columns for c in rot_cols):
                raw_quats = df[rot_cols].to_numpy(dtype=float)
                jfeat['rotation'] = self._clean_quaternions(raw_quats, joint_name=joint)

            if jfeat:
                raw[joint] = jfeat

        if 'Hip' not in raw or 'position' not in raw['Hip']:
            raise ValueError("'Hip' 조인트 position 데이터가 필요합니다.")

        # Hip 기준 중심화
        hip = raw['Hip']['position'].copy()
        for jfeat in raw.values():
            if 'position' in jfeat:
                jfeat['position'] = self._safe_array(jfeat['position'] - hip, name="centered_pos")

        # 좌표계 정렬
        raw = self._align_coordinate_system(raw)

        # 스켈레톤 스케일 정규화(옵션)
        if self.normalize_scale:
            raw = self._apply_scale_normalization(raw, mode=self.scale_mode)

        # 속도/가속도 계산
        for j, jfeat in raw.items():
            if 'position' in jfeat and jfeat['position'] is not None and len(jfeat['position']) > 0:
                pos = self._safe_array(jfeat['position'], name=f"{j}.pos_for_vel")
                vel = np.diff(pos, axis=0, prepend=pos[0:1])
                acc = np.diff(vel, axis=0, prepend=vel[0:1])
                jfeat['velocity'] = self._safe_array(vel, name=f"{j}.vel")
                jfeat['acceleration'] = self._safe_array(acc, name=f"{j}.acc")

        # 벡터/각도
        joint_positions = {j: d['position'] for j, d in raw.items() if 'position' in d}
        pairs = [
            ('LShoulder', 'RShoulder'), ('LThigh', 'RThigh'),
            ('Chest', 'Ab'),
            ('LShoulder', 'LUArm'), ('RShoulder', 'RUArm'),
            ('LUArm', 'LFArm'), ('RUArm', 'RFArm'),
            # Legs
            ('LThigh', 'LShin'), ('LShin', 'LFoot'), ('LFoot', 'LToe'),
            ('RThigh', 'RShin'), ('RShin', 'RFoot'), ('RFoot', 'RToe'),
            # Neck/Head
            ('Chest', 'Neck'), ('Neck', 'Head'),
        ]
        vectors = {}
        for a, b in pairs:
            vec = self._calculate_vector(joint_positions, a, b)
            if vec is not None:
                vectors[f"{a}_{b}"] = vec

        T = len(next(iter(joint_positions.values()))) if len(joint_positions) else len(df)

        def safe_angle(vkey1, vkey2):
            if vkey1 in vectors and vkey2 in vectors:
                return self._calculate_angle(vectors[vkey1], vectors[vkey2])
            return np.zeros(T, dtype=float)

        def safe_signed_angle(vkey1, vkey2, normal=(0.0, 1.0, 0.0)):
            if vkey1 in vectors and vkey2 in vectors:
                return self._signed_angle(vectors[vkey1], vectors[vkey2], normal=normal)
            return np.zeros(T, dtype=float)

        joint_angles = {
            # 수평면(Y 법선) 기준으로 좌/우 비틀림 부호를 가진 각도
            'torso_twist': safe_signed_angle('LShoulder_RShoulder', 'LThigh_RThigh', normal=(0.0, 1.0, 0.0)),
            'l_shoulder_angle': safe_angle('Chest_Ab', 'LShoulder_LUArm'),
            'l_elbow_angle': safe_angle('LShoulder_LUArm', 'LUArm_LFArm'),
            'r_shoulder_angle': safe_angle('Chest_Ab', 'RShoulder_RUArm'),
            'r_elbow_angle': safe_angle('RShoulder_RUArm', 'RUArm_RFArm'),
            # Legs
            'l_knee_angle': safe_angle('LThigh_LShin', 'LShin_LFoot'),
            'r_knee_angle': safe_angle('RThigh_RShin', 'RShin_RFoot'),
            'l_ankle_angle': safe_angle('LShin_LFoot', 'LFoot_LToe'),
            'r_ankle_angle': safe_angle('RShin_RFoot', 'RFoot_RToe'),
            # Head/neck
            'neck_flexion': safe_angle('Chest_Neck', 'Neck_Head'),
        }

        # 최종 딕셔너리 구성
        feats = {'position': {}, 'rotation': {}, 'velocity': {}, 'acceleration': {}, 'joint_angles': {}}
        for joint, jfeat in raw.items():
            for ftype in ('position', 'rotation', 'velocity', 'acceleration'):
                if ftype in jfeat and jfeat[ftype] is not None:
                    feats[ftype][joint] = self._safe_array(jfeat[ftype], name=f"{joint}.{ftype}")

        feats['joint_angles'] = {k: self._safe_array(joint_angles.get(k, np.zeros(T)), name=f"angle.{k}") for k in self.angle_keys}

        print("특성 추출을 완료했습니다.")
        return feats

    # ======================= Motion Segmentation ====================

    def segment_action(self, features, threshold_ratio=0.15, min_length=30):
        """
        속도를 기반으로 동작의 핵심 구간을 탐지합니다.
        반환: (start_idx, end_idx)  (end_idx 포함)
        """
        vlist = [np.linalg.norm(v, axis=1) for v in features['velocity'].values() if v is not None and len(v) > 0]
        if not vlist:
            any_len = len(next(iter(features['position'].values()))) if features['position'] else 0
            return 0, max(any_len - 1, 0)

        total_velocity = np.sum(vlist, axis=0)
        total_velocity = self._safe_array(total_velocity, name="total_velocity")

        if total_velocity.size == 0:
            return 0, 0

        thr = float(np.max(total_velocity)) * float(threshold_ratio)
        active = np.where(total_velocity > thr)[0]

        if active.size < min_length:
            return 0, len(total_velocity) - 1

        start_idx, end_idx = int(active[0]), int(active[-1])
        print(f"동작 구간을 탐지했습니다. 시작 프레임: {start_idx}, 종료 프레임: {end_idx}, 총 길이: {end_idx - start_idx + 1} 프레임")
        return start_idx, end_idx

    # ============================= Math =============================

    def _calculate_angle(self, v1, v2):
        v1 = self._safe_array(v1, name="angle_v1")
        v2 = self._safe_array(v2, name="angle_v2")
        v1_u = v1 / (np.linalg.norm(v1, axis=1, keepdims=True) + 1e-8)
        v2_u = v2 / (np.linalg.norm(v2, axis=1, keepdims=True) + 1e-8)
        dot = np.einsum('ij,ij->i', v1_u, v2_u)
        dot = np.clip(dot, -1.0, 1.0)
        return np.arccos(dot)

    def _signed_angle(self, v1, v2, normal=(0.0, 1.0, 0.0)):
        """평면 법선 normal에 대한 서명 각도(라디안, -pi~pi).
        v1, v2는 (T,3). 수평면(XZ) 서명 각도의 경우 normal=(0,1,0).
        """
        v1 = self._safe_array(v1, name="signed_angle_v1")
        v2 = self._safe_array(v2, name="signed_angle_v2")
        n = np.asarray(normal, dtype=float)
        n = n / (np.linalg.norm(n) + 1e-8)
        # 평면 투영
        v1p = v1 - np.einsum('ij,j->i', v1, n)[:, None] * n[None, :]
        v2p = v2 - np.einsum('ij,j->i', v2, n)[:, None] * n[None, :]
        # 정규화
        v1p = v1p / (np.linalg.norm(v1p, axis=1, keepdims=True) + 1e-8)
        v2p = v2p / (np.linalg.norm(v2p, axis=1, keepdims=True) + 1e-8)
        # dot, cross
        dot = np.einsum('ij,ij->i', v1p, v2p)
        dot = np.clip(dot, -1.0, 1.0)
        cross = np.cross(v1p, v2p)
        s = np.einsum('ij,j->i', cross, n)
        return np.arctan2(s, dot)

    def _calculate_vector(self, positions, start_joint, end_joint):
        if start_joint in positions and end_joint in positions:
            a = positions[start_joint]
            b = positions[end_joint]
            if a is None or b is None or len(a) == 0 or len(b) == 0:
                return None
            T = min(len(a), len(b))
            a = np.asarray(a[:T], dtype=float)
            b = np.asarray(b[:T], dtype=float)
            return self._safe_array(b - a, name=f"vec.{start_joint}_{end_joint}")
        return None

    # ======================= Scaling & DTW ==========================

    def _fit_scaler(self, seq1, seq2):
        """선택된 스케일러를 두 시퀀스에 공통으로 피팅/적용."""
        if self.scaling is None:
            return seq1, seq2

        _s1 = self._ensure_2d(seq1)
        _s2 = self._ensure_2d(seq2)
        if _s1.shape[1] != _s2.shape[1]:
            return seq1, seq2  # 차원 불일치 시 스킵

        if self.scaling == 'standard':
            scaler = StandardScaler()
        else:
            scaler = MinMaxScaler()

        both = np.vstack([_s1, _s2])
        both = self._safe_array(both, name="scaler_fit_input")
        scaler.fit(both)

        s1 = scaler.transform(_s1)
        s2 = scaler.transform(_s2)
        # 원래 차원 유지(1D였다면 다시 1D로)
        if seq1.ndim == 1: s1 = s1.flatten()
        if seq2.ndim == 1: s2 = s2.flatten()
        return s1, s2

    def _dtw_similarity(self, seq1, seq2, k=10):
        """DTW 거리를 정규화하고 지수 함수로 유사도로 변환."""
        if not isinstance(seq1, np.ndarray): seq1 = np.array(seq1, dtype=float)
        if not isinstance(seq2, np.ndarray): seq2 = np.array(seq2, dtype=float)
        if seq1.size == 0 or seq2.size == 0: return 0.0

        # 최종 안전화
        seq1 = self._safe_array(seq1, name="dtw_seq1")
        seq2 = self._safe_array(seq2, name="dtw_seq2")

        # 거리 함수 선택
        if seq1.ndim == 1:
            dist_func = lambda x, y: float(abs(x - y))
        elif seq1.shape[1] == 4:
            # 쿼터니언 sign-invariant
            def quat_dist(q1, q2):
                d = float(abs(np.dot(q1, q2)))
                d = np.clip(d, -1.0, 1.0)
                return 1.0 - d
            dist_func = quat_dist
        else:
            dist_func = euclidean

        distance, _ = fastdtw(seq1, seq2, dist=dist_func)
        normalized_distance = distance / (len(seq1) + len(seq2))
        return float(np.exp(-k * normalized_distance))

    # ============================ Compare ===========================

    def compare_motions(self, motion1_data: pd.DataFrame, motion2_data: pd.DataFrame):
        """두 동작을 종합적으로 비교합니다."""
        print("\n두 동작의 비교를 시작합니다.")
        try:
            f1 = self.extract_features(motion1_data)
            f2 = self.extract_features(motion2_data)

            # 1) motion1 기준으로 motion2의 체형 스케일을 일치
            if 'position' in f1 and 'position' in f2:
                rescaled_pos2, factor = self._rescale_target_to_reference(f1, f2, mode=self.scale_mode)
                if rescaled_pos2:
                    f2['position'].update(rescaled_pos2)
                    # 속도/가속도도 동일 배율 반영(위치 차분 기반이므로 동일 스케일 필요)
                    self._scale_vel_acc_features(f2, factor)

            # 2) motion1의 전방을 기준으로 motion2 방향을 일치(좌표계 회전)
            fwd1 = self._compute_forward_from_features(f1)
            fwd2 = self._compute_forward_from_features(f2)
            if fwd1 is not None and fwd2 is not None:
                rot = self._rotation_from_to(fwd2, fwd1)  # motion2 -> motion1 방향으로 회전
                self._apply_rotation_to_features(f2, rot)

            s1, e1 = self.segment_action(f1)
            s2, e2 = self.segment_action(f2)

            feature_similarities = {}

            for f_type in self.feature_weights.keys():
                print(f"특성 '{f_type}' 유사도 계산을 수행합니다.")
                sims = []

                d1 = f1[f_type]
                d2 = f2[f_type]

                if f_type == 'joint_angles':
                    keys = set(d1.keys()) & set(d2.keys())
                    for key in keys:
                        seq1 = d1[key][s1:e1 + 1]
                        seq2 = d2[key][s2:e2 + 1]
                        if seq1.size == 0 or seq2.size == 0:
                            continue
                        # 각도는 일반적으로 스케일링 불필요
                        sim = self._dtw_similarity(seq1, seq2)
                        sims.append(sim)
                else:
                    keys = set(d1.keys()) & set(d2.keys())
                    for key in keys:
                        seq1 = d1[key][s1:e1 + 1]
                        seq2 = d2[key][s2:e2 + 1]
                        if seq1.size == 0 or seq2.size == 0:
                            continue

                        if f_type == 'rotation':
                            # 정규화 + 부호연속성
                            seq1 = self._normalize_quat_sequence(seq1, name=f"{key}.rot1")
                            seq2 = self._normalize_quat_sequence(seq2, name=f"{key}.rot2")
                            for qarr in (seq1, seq2):
                                for i in range(1, len(qarr)):
                                    if float(np.dot(qarr[i - 1], qarr[i])) < 0.0:
                                        qarr[i] = -qarr[i]
                            scaled_seq1, scaled_seq2 = seq1, seq2
                        else:
                            # 위치/속도/가속도
                            scaled_seq1, scaled_seq2 = (seq1, seq2) if self.scaling is None else self._fit_scaler(seq1, seq2)

                        sim = self._dtw_similarity(scaled_seq1, scaled_seq2)
                        sims.append(sim)

                feature_similarities[f_type] = float(np.mean(sims)) if sims else 0.0

            # 파트(왼팔/오른팔/왼다리/오른다리/코어/머리) 단위 DTW 산출
            parts = {
                'left_arm': ['LShoulder', 'LUArm', 'LFArm', 'LHand'],
                'right_arm': ['RShoulder', 'RUArm', 'RFArm', 'RHand'],
                'left_leg': ['LThigh', 'LShin', 'LFoot', 'LToe'],
                'right_leg': ['RThigh', 'RShin', 'RFoot', 'RToe'],
                'core': ['LThigh', 'RThigh', 'Hip', 'Ab', 'Chest'],
                'head': ['LShoulder', 'RShoulder', 'Neck', 'Head'],
            }

            # 파트별 각도 키 매핑(해당 파트에 의미 있는 각도만 사용)
            angle_keys_by_part: dict[str, set[str]] = {
                'left_arm': {'l_shoulder_angle', 'l_elbow_angle'},
                'right_arm': {'r_shoulder_angle', 'r_elbow_angle'},
                'left_leg': {'l_knee_angle', 'l_ankle_angle'},
                'right_leg': {'r_knee_angle', 'r_ankle_angle'},
                'core': {'torso_twist'},
                'head': {'neck_flexion'},
            }

            part_scores = {}
            part_breakdown = {}
            # 피처별 파트 스코어 계산 함수
            def part_feature_score(feature_type: str, joints_set: set[str], part_name: str) -> float:
                d1 = f1.get(feature_type, {})
                d2 = f2.get(feature_type, {})
                sims_local = []
                if feature_type == 'joint_angles':
                    # 파트에 해당하는 각도 키만 사용
                    allowed = angle_keys_by_part.get(part_name, set())
                    keys = (set(d1.keys()) & set(d2.keys())) & allowed
                    for key in keys:
                        seq1 = d1[key][s1:e1 + 1]
                        seq2 = d2[key][s2:e2 + 1]
                        if seq1.size == 0 or seq2.size == 0:
                            continue
                        sims_local.append(self._dtw_similarity(seq1, seq2))
                else:
                    keys = (set(d1.keys()) & set(d2.keys())) & joints_set
                    for key in keys:
                        seq1 = d1[key][s1:e1 + 1]
                        seq2 = d2[key][s2:e2 + 1]
                        if seq1.size == 0 or seq2.size == 0:
                            continue
                        if feature_type == 'rotation':
                            seq1 = self._normalize_quat_sequence(seq1, name=f"{key}.rot1")
                            seq2 = self._normalize_quat_sequence(seq2, name=f"{key}.rot2")
                            for qarr in (seq1, seq2):
                                for i in range(1, len(qarr)):
                                    if float(np.dot(qarr[i - 1], qarr[i])) < 0.0:
                                        qarr[i] = -qarr[i]
                            scaled_seq1, scaled_seq2 = seq1, seq2
                        else:
                            scaled_seq1, scaled_seq2 = (seq1, seq2) if self.scaling is None else self._fit_scaler(seq1, seq2)
                        sims_local.append(self._dtw_similarity(scaled_seq1, scaled_seq2))
                return float(np.mean(sims_local)) if sims_local else 0.0

            for part_name, part_joints in parts.items():
                jset = set(part_joints)
                # 모든 피처를 고려한 파트 스코어(동일 가중 평균)
                per_feature_scores = {}
                for f_type in ('position', 'rotation', 'velocity', 'acceleration', 'joint_angles'):
                    per_feature_scores[f_type] = part_feature_score(f_type, jset, part_name)
                part_breakdown[part_name] = per_feature_scores
                vals = list(per_feature_scores.values())
                part_scores[part_name] = float(np.mean(vals)) if vals else 0.0

            # 조인트 단위 유사도(전 특성) 산출 및 내보내기 용도로 함께 반환
            per_joint = self._compute_per_joint_feature_similarities(f1, f2, s1, e1, s2, e2)

            # 가중 합 (전체)
            final_similarity = 0.0
            for f_type, sim in feature_similarities.items():
                final_similarity += sim * self.feature_weights.get(f_type, 0.0)

            return float(final_similarity), {
                **feature_similarities,
                **{f"part_{k}": v for k, v in part_scores.items()},
                'per_joint': per_joint,
                'part_breakdown': part_breakdown,
            }

        except Exception as e:
            import traceback
            print(f"동작 비교 중 오류가 발생했습니다: {e}")
            traceback.print_exc()
            return 0.0, {}

    # =========================== Visualization ======================

    def visualize_results(self, similarity, feature_similarities):
        viz_results(similarity, feature_similarities, self.feature_weights)

    def animate_3d_segments(self, motion1_data: pd.DataFrame, motion2_data: pd.DataFrame,
                            overlay: bool = True, interval: int = 40,
                            save_path: str | None = None,
                            joints_to_show: list[str] | None = None,
                            skeleton_edges: list[tuple[str, str]] | None = None):
        viz_animate(self, motion1_data, motion2_data, overlay, interval, save_path, joints_to_show, skeleton_edges)

    def export_joint_map_figure(self, output_path: str, dpi: int = 200, language: str = 'ko'):
        viz_export_joint_map(output_path, dpi, language)


# 유사도를 한번에 여러 파일과 비교하는 배치 함수

def print_similarity_batch(file1_path: str, file2_dir: str, analyzer: MocapMotionAnalyzer,
                           keyword: str | None = None, limit: int | None = None):
    """
    file2_dir 안의 모든 CSV(선택적으로 keyword 필터)를 file1과 비교하고,
    전체 유사도와 주요 항목을 콘솔에 깔끔하게 출력합니다.
    """
    file1 = Path(file1_path)
    dir2 = Path(file2_dir)

    if not file1.exists():
        print(f"[오류] file1이 존재하지 않습니다: {file1}")
        return
    if not dir2.exists() or not dir2.is_dir():
        print(f"[오류] file2 디렉터리가 존재하지 않습니다: {dir2}")
        return

    # file1은 한 번만 로드
    motion1 = analyzer.load_mocap_data(str(file1))
    if motion1 is None:
        print("[오류] file1 로드 실패로 배치 비교를 종료합니다.")
        return

    # 대상 파일 수집
    candidates = sorted([p for p in dir2.glob("*.csv") if p.is_file()])
    if keyword:
        candidates = [p for p in candidates if keyword.lower() in p.name.lower()]
    # file1이 같은 디렉토리에 있어도 제외
    candidates = [p for p in candidates if p.resolve() != file1.resolve()]
    if limit is not None:
        candidates = candidates[:limit]

    if not candidates:
        msg = f"'{dir2}'에서 비교할 CSV가 없습니다."
        if keyword:
            msg += f" (키워드='{keyword}')"
        print(msg)
        return

    print("\n" + "=" * 72)
    print(f"[배치 비교 시작] 기준 파일: {file1.name}  |  대상 디렉터리: {dir2}")
    if keyword:
        print(f"키워드 필터: {keyword}")
    print(f"총 대상 파일 수: {len(candidates)}")
    print("=" * 72)

    for idx, p in enumerate(candidates, start=1):
        print(f"\n[{idx}/{len(candidates)}] 비교 대상: {p.name}")
        motion2 = analyzer.load_mocap_data(str(p))
        if motion2 is None:
            print(" → 로드 실패, 건너뜁니다.")
            continue

        # 비교
        similarity, details = analyzer.compare_motions(motion1, motion2)

        # 출력(간단/명료)
        print(f" → 전체 유사도: {similarity:.4f}")
        # 주요 피처별 유사도만 골라 간단 표기
        for key in ('rotation', 'joint_angles', 'position', 'velocity', 'acceleration'):
            if key in details:
                print(f"    - {key:13s}: {details[key]:.4f}")
        # 파트 요약(원하면 주석 해제)
        for part in ('part_left_arm','part_right_arm','part_left_leg','part_right_leg','part_core','part_head'):
            if part in details:
                print(f"    - {part:13s}: {details[part]:.4f}")

    print("\n" + "=" * 72)
    print("[배치 비교 완료]")
    print("=" * 72)
    
    # utils/save_similarity_matrix.py  (새 파일로 두거나, 기존 파일 하단에 추가해도 됩니다)

import csv
from pathlib import Path

# === 새 함수: 배치 결과를 CSV로 저장 ===
def save_similarity_matrix(
    file1_path: str,
    file2_dir: str,
    analyzer: MocapMotionAnalyzer,
    keyword: str | None = None,
    limit: int | None = None,
    title: str = "Uppercut(L)",
    output_csv_path: str = "C:\\Users\\harry\\OneDrive\\Desktop\\DTW_Method\\Collaborate_Code\\similarity_matrix.csv"
) -> pd.DataFrame:
    """
    file2_dir의 모든 CSV(선택적으로 keyword 필터)를 file1과 비교해
    '부위별+피처별 유사도'를 한 번에 CSV로 저장합니다.

    열 순서(고정):
    Head, Core, Right_Leg, Left_Leg, Right_Arm, Left_Arm,
    Acceleration, Velocity, Position, Joint Angle, rotation
    """
    # 고정 열 이름(이미지 순서 그대로)
    col_order = [
        "Head", "Core", "Right_Leg", "Left_Leg", "Right_Arm", "Left_Arm",
        "Acceleration", "Velocity", "Position", "Joint Angle", "rotation", "Overall"
    ]

    # 내부 키 매핑( compare_motions details → 표의 열 )
    key_map = {
        "Head":         "part_head",
        "Core":         "part_core",
        "Right_Leg":    "part_right_leg",
        "Left_Leg":     "part_left_leg",
        "Right_Arm":    "part_right_arm",
        "Left_Arm":     "part_left_arm",
        "Acceleration": "acceleration",
        "Velocity":     "velocity",
        "Position":     "position",
        "Joint Angle":  "joint_angles",
        "rotation":     "rotation",
    }

    file1 = Path(file1_path)
    dir2  = Path(file2_dir)

    if not file1.exists():
        print(f"[오류] 기준 파일이 존재하지 않습니다: {file1}")
        return pd.DataFrame()

    if not dir2.exists() or not dir2.is_dir():
        print(f"[오류] 대상 디렉터리가 없습니다: {dir2}")
        return pd.DataFrame()

    # 기준 모션 1회 로드
    motion1 = analyzer.load_mocap_data(str(file1))
    if motion1 is None:
        print("[오류] 기준 파일 로드 실패")
        return pd.DataFrame()

    # 후보 수집
    candidates = sorted([p for p in dir2.glob("*.csv") if p.is_file()])
    if keyword:
        candidates = [p for p in candidates if keyword.lower() in p.name.lower()]
    candidates = [p for p in candidates if p.resolve() != file1.resolve()]
    if limit is not None:
        candidates = candidates[:limit]

    if not candidates:
        print(f"[안내] 비교할 CSV가 없습니다. dir={dir2}, keyword={keyword}")
        return pd.DataFrame()

    # 결과 누적
    rows = []
    index_labels = []

    for idx, p in enumerate(candidates, start=1):
        print(f"[{idx}/{len(candidates)}] 비교: {p.name}")  # 존댓말 로그
        motion2 = analyzer.load_mocap_data(str(p))
        if motion2 is None:
            print(" → 로드 실패, 건너뜁니다.")
            continue

        similarity, details = analyzer.compare_motions(motion1, motion2)

        # 한 행 구성(없으면 0.0)
        row = []
        for col in col_order:
            if col == "Overall":
                v = float(similarity)
            else:   
                v = float(details.get(key_map[col], 0.0))
            row.append(v)

        rows.append(row)
        # 행 라벨: 파일명에서 확장자 제거
        index_labels.append(p.stem)

    # DataFrame 구성(제목 열을 맨 앞에 추가)
    df = pd.DataFrame(rows, index=index_labels, columns=col_order)
    df.insert(0, title, index_labels)

    # 평균 행 추가(제목 칸은 'AVG')
    if len(df) > 0:
        avg_vals = df[col_order].mean(axis=0).to_list()
        avg_row = pd.DataFrame([[ "AVG", *avg_vals ]], columns=[title, *col_order])
        df = pd.concat([df, avg_row], ignore_index=True)

    # 저장
    try:
        df.to_csv(output_csv_path, index=False, encoding="utf-8-sig")
        print(f"[완료] 유사도 매트릭스를 CSV로 저장했습니다: {output_csv_path}")
    except Exception as e:
        print(f"[오류] CSV 저장 중 문제 발생: {e}")

    return df


# =============================== Main ==============================

if __name__ == "__main__":
    print("복싱 동작 DTW 분석기 (v2.14 - 안정성/정확도 강화)")
    print("=" * 64)

    # uppercurt_left_001.csv
    # uppercut_right_002.csv
    # hook_left_002.csv
    # hook_right_001.csv
    # jap_001.csv
    # straight_003.csv

    #file1 = "/Users/jonabi/Downloads/TEPA/mocap_test/straight_005.csv"
    #file2 = "/Users/jonabi/Downloads/TEPA/p26_Global"
        
    # 윈도우 기준 
<<<<<<< HEAD
    #file1 = "C:\\Users\\PC\\Documents\\GitHub\\Collaborate_Code\\mocap_test\\uppercut_left_005.csv"
    #file2 = "C:\\Users\\PC\\Documents\\GitHub\\Collaborate_Code\\p26_Global"
 
    file1 = "C:\\Users\\user\\Downloads\\TEPA\\Collaborate_Code\\mocap_test\\hook_right_001.csv"
    file2 = "C:\\Users\\user\\Downloads\\TEPA\\Collaborate_Code\\p23_Global"
=======
    file1 = "C:\\Users\\PC\\Documents\\GitHub\\Collaborate_Code\\mocap_test\\straight_001.csv"
    file2 = "C:\\Users\\PC\\Documents\\GitHub\\Collaborate_Code\\p11_Global"
 
    #file1 = "C:\\Users\\user\\Downloads\\TEPA\\Collaborate_Code\\mocap_test\\hook_right_001.csv"
    #file2 = "C:\\Users\\user\\Downloads\\TEPA\\Collaborate_Code\\p18_Global"
>>>>>>> 593130fa
 

    # 실행 중 어떤 파일을 비교하는지 표시
    # print(f"분석 대상 파일 1: {file1}")
    # print(f"분석 대상 파일 2: {file2}")
 

    # 가중치 사용자 정의 예시 (필요 시 수정)
    custom_feature_weights = {
        'position': 0.0,
        'rotation': 0.7,
        'velocity': 0.0,
        'acceleration': 0.0,
        'joint_angles': 0.3,
    }

    analyzer = MocapMotionAnalyzer(scaling='standard', feature_weights=custom_feature_weights)  
    
    ### ====> 추가한 부분.
    
    # 👉 배치 비교 실행 (출력만)
    #  - keyword: 특정 단어가 파일명에 포함된 것만 비교하고 싶으면 넣기 (예: "post" 또는 "hook_left")
    #  - limit: 상위 N개만 테스트하고 싶으면 숫자 지정
    # print_similarity_batch(
    #     file1_path=file1,
    #     file2_dir=file2,
    #     analyzer=analyzer,
    #     keyword="uppercut_left",   # 예: "post" 또는 None
    #     limit=None      # 예: 10 또는 None
    # )
    
    _ = save_similarity_matrix(
<<<<<<< HEAD
        file1_path=file1,
        file2_dir=file2,
        analyzer=analyzer,
        keyword="hook_right",      # 필요 시 수정
        limit=None,                   # 필요 시 숫자
        title="hook_right",          # 시트 좌측 첫 열 제목
        output_csv_path="p23_hook_right_001_similarity_matrix.csv"      # 시트 좌측 첫 열 제목
=======
    file1_path=file1,
    file2_dir=file2,
    analyzer=analyzer,
    keyword="straight",      # 필요 시 수정
    limit=None,                   # 필요 시 숫자
    title="straight",          # 시트 좌측 첫 열 제목
    output_csv_path="p11_straight_001_similarity_matrix.csv"      # 시트 좌측 첫 열 제목
>>>>>>> 593130fa
    )
    
    # 'standard' | 'minmax' | None
    # motion1 = analyzer.load_mocap_data(file1)
    # motion2 = analyzer.load_mocap_data(file2)
    # if motion1 is not None and motion2 is not None:
    #     similarity, details = analyzer.compare_motions(motion1, motion2)
    #     analyzer.visualize_results(similarity, details)
    #     analyzer.animate_3d_segments(motion1, motion2, save_path="output.gif")
    # else:
    #     print("파일 로드에 실패하여 분석을 진행할 수 없습니다.")<|MERGE_RESOLUTION|>--- conflicted
+++ resolved
@@ -1059,23 +1059,15 @@
     # jap_001.csv
     # straight_003.csv
 
-    #file1 = "/Users/jonabi/Downloads/TEPA/mocap_test/straight_005.csv"
-    #file2 = "/Users/jonabi/Downloads/TEPA/p26_Global"
+    ##file1 = "/Users/jonabi/Downloads/TEPA/mocap_test/straight_005.csv"
+    ##file2 = "/Users/jonabi/Downloads/TEPA/p26_Global"
         
     # 윈도우 기준 
-<<<<<<< HEAD
-    #file1 = "C:\\Users\\PC\\Documents\\GitHub\\Collaborate_Code\\mocap_test\\uppercut_left_005.csv"
-    #file2 = "C:\\Users\\PC\\Documents\\GitHub\\Collaborate_Code\\p26_Global"
+    #file1 = "C:\\Users\\PC\\Documents\\GitHub\\Collaborate_Code\\mocap_test\\straight_001.csv"
+    #file2 = "C:\\Users\\PC\\Documents\\GitHub\\Collaborate_Code\\p11_Global"
  
     file1 = "C:\\Users\\user\\Downloads\\TEPA\\Collaborate_Code\\mocap_test\\hook_right_001.csv"
     file2 = "C:\\Users\\user\\Downloads\\TEPA\\Collaborate_Code\\p23_Global"
-=======
-    file1 = "C:\\Users\\PC\\Documents\\GitHub\\Collaborate_Code\\mocap_test\\straight_001.csv"
-    file2 = "C:\\Users\\PC\\Documents\\GitHub\\Collaborate_Code\\p11_Global"
- 
-    #file1 = "C:\\Users\\user\\Downloads\\TEPA\\Collaborate_Code\\mocap_test\\hook_right_001.csv"
-    #file2 = "C:\\Users\\user\\Downloads\\TEPA\\Collaborate_Code\\p18_Global"
->>>>>>> 593130fa
  
 
     # 실행 중 어떤 파일을 비교하는지 표시
@@ -1108,7 +1100,6 @@
     # )
     
     _ = save_similarity_matrix(
-<<<<<<< HEAD
         file1_path=file1,
         file2_dir=file2,
         analyzer=analyzer,
@@ -1116,15 +1107,6 @@
         limit=None,                   # 필요 시 숫자
         title="hook_right",          # 시트 좌측 첫 열 제목
         output_csv_path="p23_hook_right_001_similarity_matrix.csv"      # 시트 좌측 첫 열 제목
-=======
-    file1_path=file1,
-    file2_dir=file2,
-    analyzer=analyzer,
-    keyword="straight",      # 필요 시 수정
-    limit=None,                   # 필요 시 숫자
-    title="straight",          # 시트 좌측 첫 열 제목
-    output_csv_path="p11_straight_001_similarity_matrix.csv"      # 시트 좌측 첫 열 제목
->>>>>>> 593130fa
     )
     
     # 'standard' | 'minmax' | None

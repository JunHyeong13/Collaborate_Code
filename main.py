--- conflicted
+++ resolved
@@ -1103,17 +1103,10 @@
     file1_path=file1,
     file2_dir=file2,
     analyzer=analyzer,
-<<<<<<< HEAD
-    keyword="hook_right",      # 필요 시 수정
+    keyword="uppercut_left",      # 필요 시 수정
     limit=None,                   # 필요 시 숫자
-    title="hook_right",          # 시트 좌측 첫 열 제목
-    output_csv_path="p23_hook_right_001_similarity_matrix.csv"      # 시트 좌측 첫 열 제목
-=======
-    keyword="straight",      # 필요 시 수정
-    limit=None,                   # 필요 시 숫자
-    title="straight",          # 시트 좌측 첫 열 제목
-    output_csv_path="p21_straight_005_similarity_matrix.csv"      # 시트 좌측 첫 열 제목
->>>>>>> e5ee8751
+    title="uppercut_left",          # 시트 좌측 첫 열 제목
+    output_csv_path="p04_hook_right_001_similarity_matrix.csv"      # 시트 좌측 첫 열 제목
     )
     
     # 'standard' | 'minmax' | None

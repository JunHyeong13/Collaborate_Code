from pathlib import Path
import sys
if hasattr(sys.stdout, "reconfigure"):
    sys.stdout.reconfigure(encoding="utf-8")
import pandas as pd
import numpy as np
from scipy.spatial.distance import euclidean
from fastdtw import fastdtw
from scipy.spatial.transform import Rotation as R
from sklearn.preprocessing import MinMaxScaler, StandardScaler
import warnings
import matplotlib.pyplot as plt
from matplotlib.animation import FuncAnimation, PillowWriter
from mocap.visualization import visualize_results as viz_results
from mocap.visualization import animate_3d_segments as viz_animate
from mocap.visualization import export_joint_map_figure as viz_export_joint_map

warnings.filterwarnings('ignore')


class MocapMotionAnalyzer:
    """
    모션 캡처 데이터를 사용하여 두 복싱 동작의 유사도를 정교하게 분석하는 클래스.

    v2.14 (안정화/정확도 강화)
    - CSV 로드 시 비수치→NaN→0 치환
    - 쿼터니언 이중 안전망(정규화/zero-norm 교정/부호 연속성 유지)
    - 좌표계 정렬 시 프레임별 quaternion 보정 + 위치/회전 모두 안전 처리
    - 속도/가속도 계산 시 길이/유효값 보장
    - 세그먼트 검출: 빈/짧은 구간 robust, (start, end) inclusive 반환
    - 스케일링: 'standard' | 'minmax' | None (공통 fit)
    - DTW: 입력 전처리(NaN/Inf→0), 1D/ND 자동, quaternion sign-invariant distance
    - 디버그 로그: NaN/Inf/zero-norm/길이 불일치 등 즉시 리포트
    """

    def __init__(self, scaling: str = 'standard', feature_weights: dict | None = None,
                 normalize_scale: bool = True, scale_mode: str = 'combined'):
        assert scaling in ('standard', 'minmax', None)
        self.scaling = scaling

        default_weights = {
            'position': 0.20,
            'rotation': 0.25,
            'velocity': 0.25,
            'acceleration': 0.10,
            'joint_angles': 0.20
        }
        allowed_keys = set(default_weights.keys())
        if feature_weights is not None:
            filtered = {k: float(v) for k, v in feature_weights.items() if k in allowed_keys}
            self.feature_weights = {**default_weights, **filtered}
        else:
            self.feature_weights = default_weights
        s = sum(self.feature_weights.values())
        if s <= 0:
            self.feature_weights = {k: 1.0 for k in self.feature_weights}
            s = sum(self.feature_weights.values())
        self.feature_weights = {k: v / s for k, v in self.feature_weights.items()}

        # 각도 키(누락되면 zero로 채움)
        self.angle_keys = [
            'torso_twist',
            'l_shoulder_angle', 'l_elbow_angle',
            'r_shoulder_angle', 'r_elbow_angle',
            'l_knee_angle', 'r_knee_angle',
            'l_ankle_angle', 'r_ankle_angle',
            'neck_flexion',
        ]

        # 스켈레톤 스케일 정규화 설정
        assert scale_mode in ('shoulder', 'torso', 'combined')
        self.normalize_scale = bool(normalize_scale)
        self.scale_mode = scale_mode

    def set_feature_weights(self, feature_weights: dict, normalize: bool = True):
        """특성 가중치를 동적으로 설정합니다."""
        allowed = {'position', 'rotation', 'velocity', 'acceleration', 'joint_angles'}
        if not feature_weights:
            return
        clean = {k: float(v) for k, v in feature_weights.items() if k in allowed}
        self.feature_weights.update(clean)
        if normalize:
            s = sum(self.feature_weights.values())
            if s <= 0:
                self.feature_weights = {k: 1.0 for k in self.feature_weights}
                s = sum(self.feature_weights.values())
            self.feature_weights = {k: v / s for k, v in self.feature_weights.items()}

    # ============================== I/O ==============================

    def load_mocap_data(self, file_path: str) -> pd.DataFrame | None:
        """모션캡처 CSV 데이터를 로드합니다. 비수치 → NaN → 0 처리."""
        try:
            df = pd.read_csv(file_path)
            # 공백 컬럼명 정리
            df = df.rename(columns=str.strip)
            # 전부 float로 시도, 실패값은 NaN
            df = df.apply(pd.to_numeric, errors='coerce')
            # NaN은 0으로 치환
            n_nans = int(df.isna().sum().sum())
            if n_nans > 0:
                print(f"경고: '{file_path}' 내 비수치 또는 결측값 {n_nans}개를 0으로 대체했습니다.")
            df = df.fillna(0.0)
            print(f"파일 로드를 완료했습니다. 프레임 수: {df.shape[0]}, 컬럼 수: {df.shape[1]}")
            return df
        except Exception as e:
            print(f"데이터 로드 오류가 발생했습니다: {e}")
            return None

    # ======================= Finite/Shape Guards =====================

    def _safe_array(self, x, name="array"):
        """NaN/Inf → 0 치환 + 경고."""
        arr = np.asarray(x, dtype=float)
        if np.any(~np.isfinite(arr)):
            n_bad = int(np.size(arr) - np.isfinite(arr).sum())
            print(f"경고: {name}에 NaN 또는 Inf 값 {n_bad}개를 0으로 치환했습니다.")
            arr = np.nan_to_num(arr, nan=0.0, posinf=0.0, neginf=0.0)
        return arr

    def _ensure_2d(self, x):
        """DTW 입력용: 1D → (T,1)로 변환, 그 외는 원형 유지."""
        x = np.asarray(x, dtype=float)
        if x.ndim == 1:
            return x.reshape(-1, 1)
        return x

    # ======================= Quaternion Utilities ====================

    def _clean_quaternions(self, quats, joint_name="Unknown"):
        """
        잘못된 쿼터니언(0-노름/NaN/Inf) → 단위 쿼터니언으로 대체,
        정규화 + 프레임 간 부호 연속성 유지.
        입력/출력: (T, 4) [x, y, z, w]
        """
        if quats is None or len(quats) == 0:
            return quats

        q = self._safe_array(quats, name=f"{joint_name}.rotation").astype(float)

        # 1) zero-norm → 단위쿼터니언 대체
        norms = np.linalg.norm(q, axis=1)
        zero_idx = np.where(norms < 1e-8)[0]
        if len(zero_idx) > 0:
            print(f"경고: '{joint_name}' 쿼터니언 zero-norm {len(zero_idx)}개를 [0,0,0,1]로 대체했습니다.")
            q[zero_idx] = np.array([0, 0, 0, 1], dtype=float)

        # 2) 정규화
        norms = np.linalg.norm(q, axis=1, keepdims=True)
        q = q / np.clip(norms, 1e-8, None)

        # 3) 부호 연속성 (프레임 간 dot < 0 → 부호 반전)
        for i in range(1, len(q)):
            if float(np.dot(q[i - 1], q[i])) < 0.0:
                q[i] = -q[i]

        return q

    def _normalize_quat_sequence(self, quats, name="quat_seq"):
        """정규화만 수행(부호연속성은 외부에서 수행)."""
        if quats is None or len(quats) == 0:
            return quats
        q = self._safe_array(quats, name=name)
        norms = np.linalg.norm(q, axis=1, keepdims=True)
        q = q / np.clip(norms, 1e-8, None)
        return q

    # ===================== Coordinate Alignment =====================

    def _align_coordinate_system(self, features):
        """
        시작 방향이 달라도 동일한 조건에서 비교할 수 있도록 좌표계를 정렬합니다.
        - Hip/Chest 필요
        - 위치는 일괄 회전
        - 회전은 프레임별로 align_rotation과 합성
        """
        if 'Hip' not in features or 'Chest' not in features:
            return features

        hip_pos_initial = features['Hip'].get('position')
        chest_pos_initial = features['Chest'].get('position')
        if hip_pos_initial is None or chest_pos_initial is None:
            return features

        hip0 = np.asarray(hip_pos_initial[0], dtype=float)
        chest0 = np.asarray(chest_pos_initial[0], dtype=float)
        forward_vec = chest0 - hip0
        # 수평면 투영
        if len(forward_vec) >= 2:
            forward_vec[1] = 0.0

        norm = np.linalg.norm(forward_vec)
        if norm < 1e-6:
            # 정렬 불가 → 원본 유지
            return features
        forward_vec = forward_vec / norm

        target_vec = np.array([0.0, 0.0, 1.0], dtype=float)
        # 회전축/각
        rotation_axis = np.cross(forward_vec, target_vec)
        axis_norm = np.linalg.norm(rotation_axis)
        if axis_norm < 1e-8:
            align_rotation = R.identity()
        else:
            rotation_axis = rotation_axis / axis_norm
            cosang = float(np.clip(np.dot(forward_vec, target_vec), -1.0, 1.0))
            rotation_angle = float(np.arccos(cosang))
            align_rotation = R.from_rotvec(rotation_angle * rotation_axis)

        # 적용
        for joint, jfeat in features.items():
            # 위치
            if 'position' in jfeat and jfeat['position'] is not None:
                pos = self._safe_array(jfeat['position'], name=f"{joint}.position")
                try:
                    jfeat['position'] = self._safe_array(
                        align_rotation.apply(pos),
                        name=f"{joint}.position_aligned"
                    )
                except Exception:
                    # shape 불일치 등 예외 발생 시 원본 유지
                    jfeat['position'] = pos

            # 회전 (프레임별 합성)
            if 'rotation' in jfeat and jfeat['rotation'] is not None:
                quats = self._clean_quaternions(jfeat['rotation'], joint_name=joint)
                fixed_quats = []
                for t in range(len(quats)):
                    q = quats[t]
                    if np.linalg.norm(q) < 1e-8:
                        q = np.array([0, 0, 0, 1], dtype=float)
                    try:
                        r = R.from_quat(q)
                        aligned_q = (align_rotation * r).as_quat()
                    except Exception:
                        aligned_q = np.array([0, 0, 0, 1], dtype=float)
                    fixed_quats.append(aligned_q)
                jfeat['rotation'] = self._safe_array(np.array(fixed_quats), name=f"{joint}.rotation_aligned")

        return features

    # =================== Skeleton Scale Normalization ===================

    def _estimate_body_scale(self, positions: dict[str, np.ndarray], mode: str = 'combined') -> float:
        """프레임 전반의 대표 스케일을 추정합니다. 반환값이 0이면 정규화를 수행하지 않습니다.

        mode:
          - 'shoulder': LShoulder–RShoulder 거리의 중앙값
          - 'torso': Hip–Chest 거리의 중앙값
          - 'combined': 사용 가능한 항목의 기하평균
        """
        def median_dist(a: str, b: str) -> float | None:
            if a in positions and b in positions and positions[a] is not None and positions[b] is not None:
                pa = np.asarray(positions[a], dtype=float)
                pb = np.asarray(positions[b], dtype=float)
                T = min(len(pa), len(pb))
                if T == 0:
                    return None
                d = np.linalg.norm(pb[:T] - pa[:T], axis=1)
                if d.size == 0:
                    return None
                med = float(np.median(d))
                return med if np.isfinite(med) and med > 1e-8 else None
            return None

        shoulder = median_dist('LShoulder', 'RShoulder')
        torso = median_dist('Hip', 'Chest')

        if mode == 'shoulder':
            return shoulder or 0.0
        if mode == 'torso':
            return torso or 0.0

        vals = [v for v in (shoulder, torso) if v is not None and v > 0]
        if not vals:
            return 0.0
        if len(vals) == 1:
            return vals[0]
        # 기하평균이 스케일 추정에 안정적
        logv = np.log(vals)
        return float(np.exp(np.mean(logv)))

    def _apply_scale_normalization(self, raw: dict, mode: str = 'combined') -> dict:
        """스켈레톤 위치(및 파생 속성에 앞서)를 스케일로 나눠 정규화합니다."""
        positions = {j: d.get('position') for j, d in raw.items() if 'position' in d}
        scale = self._estimate_body_scale(positions, mode=mode)
        if scale <= 0.0:
            return raw
        for j, d in raw.items():
            if 'position' in d and d['position'] is not None:
                d['position'] = self._safe_array(d['position'] / scale, name=f"{j}.pos_scaled")
        return raw

    def _rescale_target_to_reference(self, f_ref: dict, f_tgt: dict, mode: str = 'combined') -> tuple[dict, float]:
        """motion2(타깃)의 위치를 motion1(레퍼런스)의 체형 스케일에 맞춥니다.

        반환: (스케일 적용된 position 딕셔너리, 적용 배율 factor)
        """
        pos_ref = f_ref.get('position', {})
        pos_tgt = f_tgt.get('position', {})
        ref_positions = {j: arr for j, arr in pos_ref.items() if arr is not None}
        tgt_positions = {j: arr for j, arr in pos_tgt.items() if arr is not None}
        s_ref = self._estimate_body_scale(ref_positions, mode=mode)
        s_tgt = self._estimate_body_scale(tgt_positions, mode=mode)
        if s_ref <= 0.0 or s_tgt <= 0.0:
            return pos_tgt, 1.0
        factor = float(s_ref / s_tgt)
        scaled = {}
        for j, arr in pos_tgt.items():
            if arr is None:
                continue
            scaled[j] = self._safe_array(arr * factor, name=f"{j}.pos_refscaled")
        return scaled, factor

    def _compute_forward_from_features(self, f: dict) -> np.ndarray | None:
        pos = f.get('position', {})
        if 'Hip' not in pos or 'Chest' not in pos:
            return None
        hip = np.asarray(pos['Hip'][0], dtype=float)
        chest = np.asarray(pos['Chest'][0], dtype=float)
        v = chest - hip
        if v.shape[0] >= 2:
            v[1] = 0.0
        n = np.linalg.norm(v)
        if n < 1e-8:
            return None
        return v / n

    def _rotation_from_to(self, src: np.ndarray, dst: np.ndarray) -> R:
        src = np.asarray(src, dtype=float)
        dst = np.asarray(dst, dtype=float)
        src = src / (np.linalg.norm(src) + 1e-8)
        dst = dst / (np.linalg.norm(dst) + 1e-8)
        axis = np.cross(src, dst)
        axis_n = np.linalg.norm(axis)
        if axis_n < 1e-8:
            return R.identity()
        axis = axis / axis_n
        cosang = float(np.clip(np.dot(src, dst), -1.0, 1.0))
        angle = float(np.arccos(cosang))
        return R.from_rotvec(angle * axis)

    def _apply_rotation_to_features(self, feats: dict, rot: R):
        # 위치/속도/가속도 회전
        for ftype in ('position', 'velocity', 'acceleration'):
            if ftype in feats:
                for j, arr in feats[ftype].items():
                    if arr is None:
                        continue
                    try:
                        feats[ftype][j] = self._safe_array(rot.apply(arr), name=f"{j}.{ftype}_rot")
                    except Exception:
                        feats[ftype][j] = arr
        # 회전(quaternion) 합성
        if 'rotation' in feats:
            for j, quats in feats['rotation'].items():
                if quats is None:
                    continue
                new_qs = []
                for q in quats:
                    try:
                        r = R.from_quat(q)
                        nq = (rot * r).as_quat()
                    except Exception:
                        nq = q
                    new_qs.append(nq)
                feats['rotation'][j] = self._safe_array(np.array(new_qs), name=f"{j}.rotation_rot")

    def _scale_vel_acc_features(self, feats: dict, factor: float):
        if abs(factor - 1.0) < 1e-12:
            return
        for ftype in ('velocity', 'acceleration'):
            if ftype in feats:
                for j, arr in feats[ftype].items():
                    if arr is None:
                        continue
                    feats[ftype][j] = self._safe_array(arr * factor, name=f"{j}.{ftype}_scaled")

    # =================== Per-Joint Feature Similarities ===================

    def _compute_per_joint_feature_similarities(self, f1: dict, f2: dict,
                                                s1: int, e1: int, s2: int, e2: int) -> dict:
        """각 특성별로 조인트(또는 각도 키) 단위의 DTW 유사도를 계산합니다.

        반환 형태: { feature_type: { key: similarity, ... }, ... }
        - feature_type ∈ {'position','rotation','velocity','acceleration','joint_angles'}
        - key: 조인트명 또는 각도 키명
        """
        result: dict[str, dict[str, float]] = {}
        for f_type in self.feature_weights.keys():
            d1 = f1.get(f_type, {})
            d2 = f2.get(f_type, {})
            per_keys: dict[str, float] = {}

            if f_type == 'joint_angles':
                keys = set(d1.keys()) & set(d2.keys())
                for key in keys:
                    seq1 = d1[key][s1:e1 + 1]
                    seq2 = d2[key][s2:e2 + 1]
                    if seq1.size == 0 or seq2.size == 0:
                        continue
                    per_keys[key] = self._dtw_similarity(seq1, seq2)
            else:
                keys = set(d1.keys()) & set(d2.keys())
                for key in keys:
                    seq1 = d1[key][s1:e1 + 1]
                    seq2 = d2[key][s2:e2 + 1]
                    if seq1.size == 0 or seq2.size == 0:
                        continue
                    if f_type == 'rotation':
                        seq1 = self._normalize_quat_sequence(seq1, name=f"{key}.rot1")
                        seq2 = self._normalize_quat_sequence(seq2, name=f"{key}.rot2")
                        for qarr in (seq1, seq2):
                            for i in range(1, len(qarr)):
                                if float(np.dot(qarr[i - 1], qarr[i])) < 0.0:
                                    qarr[i] = -qarr[i]
                        scaled_seq1, scaled_seq2 = seq1, seq2
                    else:
                        scaled_seq1, scaled_seq2 = (seq1, seq2) if self.scaling is None else self._fit_scaler(seq1, seq2)
                    per_keys[key] = self._dtw_similarity(scaled_seq1, scaled_seq2)

            result[f_type] = per_keys
        return result

    def export_per_joint_similarities(self, per_joint: dict, output_path: str):
        """per_joint 유사도 결과를 간단한 CSV로 저장합니다.

        CSV 컬럼: feature_type,key,similarity
        """
        import csv
        rows = []
        for f_type, mapping in per_joint.items():
            for key, sim in mapping.items():
                rows.append((f_type, key, float(sim)))
        try:
            with open(output_path, 'w', newline='', encoding='utf-8') as f:
                writer = csv.writer(f)
                writer.writerow(['feature_type', 'key', 'similarity'])
                writer.writerows(rows)
            print(f"per-joint 유사도 결과를 저장했습니다: {output_path}")
        except Exception as e:
            print(f"per-joint 유사도 저장 중 오류가 발생했습니다: {e}")

    # =========================== Features ===========================

    def extract_features(self, df: pd.DataFrame):
        """종합적인 특성을 추출합니다."""
        print("종합 특성 추출을 시작합니다.")

        # joint 목록
        joints = sorted(set([c.split('.')[0] for c in df.columns if '.' in c]))

        raw = {}
        for joint in joints:
            pos_cols = [f'{joint}.posX', f'{joint}.posY', f'{joint}.posZ']
            rot_cols = [f'{joint}.rotX', f'{joint}.rotY', f'{joint}.rotZ', f'{joint}.rotW']

            jfeat = {}

            if all(c in df.columns for c in pos_cols):
                pos = df[pos_cols].to_numpy(dtype=float)
                jfeat['position'] = self._safe_array(pos, name=f"{joint}.pos")

            if all(c in df.columns for c in rot_cols):
                raw_quats = df[rot_cols].to_numpy(dtype=float)
                jfeat['rotation'] = self._clean_quaternions(raw_quats, joint_name=joint)

            if jfeat:
                raw[joint] = jfeat

        if 'Hip' not in raw or 'position' not in raw['Hip']:
            raise ValueError("'Hip' 조인트 position 데이터가 필요합니다.")

        # Hip 기준 중심화
        hip = raw['Hip']['position'].copy()
        for jfeat in raw.values():
            if 'position' in jfeat:
                jfeat['position'] = self._safe_array(jfeat['position'] - hip, name="centered_pos")

        # 좌표계 정렬
        raw = self._align_coordinate_system(raw)

        # 스켈레톤 스케일 정규화(옵션)
        if self.normalize_scale:
            raw = self._apply_scale_normalization(raw, mode=self.scale_mode)

        # 속도/가속도 계산
        for j, jfeat in raw.items():
            if 'position' in jfeat and jfeat['position'] is not None and len(jfeat['position']) > 0:
                pos = self._safe_array(jfeat['position'], name=f"{j}.pos_for_vel")
                vel = np.diff(pos, axis=0, prepend=pos[0:1])
                acc = np.diff(vel, axis=0, prepend=vel[0:1])
                jfeat['velocity'] = self._safe_array(vel, name=f"{j}.vel")
                jfeat['acceleration'] = self._safe_array(acc, name=f"{j}.acc")

        # 벡터/각도
        joint_positions = {j: d['position'] for j, d in raw.items() if 'position' in d}
        pairs = [
            ('LShoulder', 'RShoulder'), ('LThigh', 'RThigh'),
            ('Chest', 'Ab'),
            ('LShoulder', 'LUArm'), ('RShoulder', 'RUArm'),
            ('LUArm', 'LFArm'), ('RUArm', 'RFArm'),
            # Legs
            ('LThigh', 'LShin'), ('LShin', 'LFoot'), ('LFoot', 'LToe'),
            ('RThigh', 'RShin'), ('RShin', 'RFoot'), ('RFoot', 'RToe'),
            # Neck/Head
            ('Chest', 'Neck'), ('Neck', 'Head'),
        ]
        vectors = {}
        for a, b in pairs:
            vec = self._calculate_vector(joint_positions, a, b)
            if vec is not None:
                vectors[f"{a}_{b}"] = vec

        T = len(next(iter(joint_positions.values()))) if len(joint_positions) else len(df)

        def safe_angle(vkey1, vkey2):
            if vkey1 in vectors and vkey2 in vectors:
                return self._calculate_angle(vectors[vkey1], vectors[vkey2])
            return np.zeros(T, dtype=float)

        def safe_signed_angle(vkey1, vkey2, normal=(0.0, 1.0, 0.0)):
            if vkey1 in vectors and vkey2 in vectors:
                return self._signed_angle(vectors[vkey1], vectors[vkey2], normal=normal)
            return np.zeros(T, dtype=float)

        joint_angles = {
            # 수평면(Y 법선) 기준으로 좌/우 비틀림 부호를 가진 각도
            'torso_twist': safe_signed_angle('LShoulder_RShoulder', 'LThigh_RThigh', normal=(0.0, 1.0, 0.0)),
            'l_shoulder_angle': safe_angle('Chest_Ab', 'LShoulder_LUArm'),
            'l_elbow_angle': safe_angle('LShoulder_LUArm', 'LUArm_LFArm'),
            'r_shoulder_angle': safe_angle('Chest_Ab', 'RShoulder_RUArm'),
            'r_elbow_angle': safe_angle('RShoulder_RUArm', 'RUArm_RFArm'),
            # Legs
            'l_knee_angle': safe_angle('LThigh_LShin', 'LShin_LFoot'),
            'r_knee_angle': safe_angle('RThigh_RShin', 'RShin_RFoot'),
            'l_ankle_angle': safe_angle('LShin_LFoot', 'LFoot_LToe'),
            'r_ankle_angle': safe_angle('RShin_RFoot', 'RFoot_RToe'),
            # Head/neck
            'neck_flexion': safe_angle('Chest_Neck', 'Neck_Head'),
        }

        # 최종 딕셔너리 구성
        feats = {'position': {}, 'rotation': {}, 'velocity': {}, 'acceleration': {}, 'joint_angles': {}}
        for joint, jfeat in raw.items():
            for ftype in ('position', 'rotation', 'velocity', 'acceleration'):
                if ftype in jfeat and jfeat[ftype] is not None:
                    feats[ftype][joint] = self._safe_array(jfeat[ftype], name=f"{joint}.{ftype}")

        feats['joint_angles'] = {k: self._safe_array(joint_angles.get(k, np.zeros(T)), name=f"angle.{k}") for k in self.angle_keys}

        print("특성 추출을 완료했습니다.")
        return feats

    # ======================= Motion Segmentation ====================

    def segment_action(self, features, threshold_ratio=0.15, min_length=30):
        """
        속도를 기반으로 동작의 핵심 구간을 탐지합니다.
        반환: (start_idx, end_idx)  (end_idx 포함)
        """
        vlist = [np.linalg.norm(v, axis=1) for v in features['velocity'].values() if v is not None and len(v) > 0]
        if not vlist:
            any_len = len(next(iter(features['position'].values()))) if features['position'] else 0
            return 0, max(any_len - 1, 0)

        total_velocity = np.sum(vlist, axis=0)
        total_velocity = self._safe_array(total_velocity, name="total_velocity")

        if total_velocity.size == 0:
            return 0, 0

        thr = float(np.max(total_velocity)) * float(threshold_ratio)
        active = np.where(total_velocity > thr)[0]

        if active.size < min_length:
            return 0, len(total_velocity) - 1

        start_idx, end_idx = int(active[0]), int(active[-1])
        print(f"동작 구간을 탐지했습니다. 시작 프레임: {start_idx}, 종료 프레임: {end_idx}, 총 길이: {end_idx - start_idx + 1} 프레임")
        return start_idx, end_idx

    # ============================= Math =============================

    def _calculate_angle(self, v1, v2):
        v1 = self._safe_array(v1, name="angle_v1")
        v2 = self._safe_array(v2, name="angle_v2")
        v1_u = v1 / (np.linalg.norm(v1, axis=1, keepdims=True) + 1e-8)
        v2_u = v2 / (np.linalg.norm(v2, axis=1, keepdims=True) + 1e-8)
        dot = np.einsum('ij,ij->i', v1_u, v2_u)
        dot = np.clip(dot, -1.0, 1.0)
        return np.arccos(dot)

    def _signed_angle(self, v1, v2, normal=(0.0, 1.0, 0.0)):
        """평면 법선 normal에 대한 서명 각도(라디안, -pi~pi).
        v1, v2는 (T,3). 수평면(XZ) 서명 각도의 경우 normal=(0,1,0).
        """
        v1 = self._safe_array(v1, name="signed_angle_v1")
        v2 = self._safe_array(v2, name="signed_angle_v2")
        n = np.asarray(normal, dtype=float)
        n = n / (np.linalg.norm(n) + 1e-8)
        # 평면 투영
        v1p = v1 - np.einsum('ij,j->i', v1, n)[:, None] * n[None, :]
        v2p = v2 - np.einsum('ij,j->i', v2, n)[:, None] * n[None, :]
        # 정규화
        v1p = v1p / (np.linalg.norm(v1p, axis=1, keepdims=True) + 1e-8)
        v2p = v2p / (np.linalg.norm(v2p, axis=1, keepdims=True) + 1e-8)
        # dot, cross
        dot = np.einsum('ij,ij->i', v1p, v2p)
        dot = np.clip(dot, -1.0, 1.0)
        cross = np.cross(v1p, v2p)
        s = np.einsum('ij,j->i', cross, n)
        return np.arctan2(s, dot)

    def _calculate_vector(self, positions, start_joint, end_joint):
        if start_joint in positions and end_joint in positions:
            a = positions[start_joint]
            b = positions[end_joint]
            if a is None or b is None or len(a) == 0 or len(b) == 0:
                return None
            T = min(len(a), len(b))
            a = np.asarray(a[:T], dtype=float)
            b = np.asarray(b[:T], dtype=float)
            return self._safe_array(b - a, name=f"vec.{start_joint}_{end_joint}")
        return None

    # ======================= Scaling & DTW ==========================

    def _fit_scaler(self, seq1, seq2):
        """선택된 스케일러를 두 시퀀스에 공통으로 피팅/적용."""
        if self.scaling is None:
            return seq1, seq2

        _s1 = self._ensure_2d(seq1)
        _s2 = self._ensure_2d(seq2)
        if _s1.shape[1] != _s2.shape[1]:
            return seq1, seq2  # 차원 불일치 시 스킵

        if self.scaling == 'standard':
            scaler = StandardScaler()
        else:
            scaler = MinMaxScaler()

        both = np.vstack([_s1, _s2])
        both = self._safe_array(both, name="scaler_fit_input")
        scaler.fit(both)

        s1 = scaler.transform(_s1)
        s2 = scaler.transform(_s2)
        # 원래 차원 유지(1D였다면 다시 1D로)
        if seq1.ndim == 1: s1 = s1.flatten()
        if seq2.ndim == 1: s2 = s2.flatten()
        return s1, s2

    def _dtw_similarity(self, seq1, seq2, k=10):
        """DTW 거리를 정규화하고 지수 함수로 유사도로 변환."""
        if not isinstance(seq1, np.ndarray): seq1 = np.array(seq1, dtype=float)
        if not isinstance(seq2, np.ndarray): seq2 = np.array(seq2, dtype=float)
        if seq1.size == 0 or seq2.size == 0: return 0.0

        # 최종 안전화
        seq1 = self._safe_array(seq1, name="dtw_seq1")
        seq2 = self._safe_array(seq2, name="dtw_seq2")

        # 거리 함수 선택
        if seq1.ndim == 1:
            dist_func = lambda x, y: float(abs(x - y))
        elif seq1.shape[1] == 4:
            # 쿼터니언 sign-invariant
            def quat_dist(q1, q2):
                d = float(abs(np.dot(q1, q2)))
                d = np.clip(d, -1.0, 1.0)
                return 1.0 - d
            dist_func = quat_dist
        else:
            dist_func = euclidean

        distance, _ = fastdtw(seq1, seq2, dist=dist_func)
        normalized_distance = distance / (len(seq1) + len(seq2))
        return float(np.exp(-k * normalized_distance))

    # ============================ Compare ===========================

    def compare_motions(self, motion1_data: pd.DataFrame, motion2_data: pd.DataFrame):
        """두 동작을 종합적으로 비교합니다."""
        print("\n두 동작의 비교를 시작합니다.")
        try:
            f1 = self.extract_features(motion1_data)
            f2 = self.extract_features(motion2_data)

            # 1) motion1 기준으로 motion2의 체형 스케일을 일치
            if 'position' in f1 and 'position' in f2:
                rescaled_pos2, factor = self._rescale_target_to_reference(f1, f2, mode=self.scale_mode)
                if rescaled_pos2:
                    f2['position'].update(rescaled_pos2)
                    # 속도/가속도도 동일 배율 반영(위치 차분 기반이므로 동일 스케일 필요)
                    self._scale_vel_acc_features(f2, factor)

            # 2) motion1의 전방을 기준으로 motion2 방향을 일치(좌표계 회전)
            fwd1 = self._compute_forward_from_features(f1)
            fwd2 = self._compute_forward_from_features(f2)
            if fwd1 is not None and fwd2 is not None:
                rot = self._rotation_from_to(fwd2, fwd1)  # motion2 -> motion1 방향으로 회전
                self._apply_rotation_to_features(f2, rot)

            s1, e1 = self.segment_action(f1)
            s2, e2 = self.segment_action(f2)

            feature_similarities = {}

            for f_type in self.feature_weights.keys():
                print(f"특성 '{f_type}' 유사도 계산을 수행합니다.")
                sims = []

                d1 = f1[f_type]
                d2 = f2[f_type]

                if f_type == 'joint_angles':
                    keys = set(d1.keys()) & set(d2.keys())
                    for key in keys:
                        seq1 = d1[key][s1:e1 + 1]
                        seq2 = d2[key][s2:e2 + 1]
                        if seq1.size == 0 or seq2.size == 0:
                            continue
                        # 각도는 일반적으로 스케일링 불필요
                        sim = self._dtw_similarity(seq1, seq2)
                        sims.append(sim)
                else:
                    keys = set(d1.keys()) & set(d2.keys())
                    for key in keys:
                        seq1 = d1[key][s1:e1 + 1]
                        seq2 = d2[key][s2:e2 + 1]
                        if seq1.size == 0 or seq2.size == 0:
                            continue

                        if f_type == 'rotation':
                            # 정규화 + 부호연속성
                            seq1 = self._normalize_quat_sequence(seq1, name=f"{key}.rot1")
                            seq2 = self._normalize_quat_sequence(seq2, name=f"{key}.rot2")
                            for qarr in (seq1, seq2):
                                for i in range(1, len(qarr)):
                                    if float(np.dot(qarr[i - 1], qarr[i])) < 0.0:
                                        qarr[i] = -qarr[i]
                            scaled_seq1, scaled_seq2 = seq1, seq2
                        else:
                            # 위치/속도/가속도
                            scaled_seq1, scaled_seq2 = (seq1, seq2) if self.scaling is None else self._fit_scaler(seq1, seq2)

                        sim = self._dtw_similarity(scaled_seq1, scaled_seq2)
                        sims.append(sim)

                feature_similarities[f_type] = float(np.mean(sims)) if sims else 0.0

            # 파트(왼팔/오른팔/왼다리/오른다리/코어/머리) 단위 DTW 산출
            parts = {
                'left_arm': ['LShoulder', 'LUArm', 'LFArm', 'LHand'],
                'right_arm': ['RShoulder', 'RUArm', 'RFArm', 'RHand'],
                'left_leg': ['LThigh', 'LShin', 'LFoot', 'LToe'],
                'right_leg': ['RThigh', 'RShin', 'RFoot', 'RToe'],
                'core': ['LThigh', 'RThigh', 'Hip', 'Ab', 'Chest'],
                'head': ['LShoulder', 'RShoulder', 'Neck', 'Head'],
            }

            # 파트별 각도 키 매핑(해당 파트에 의미 있는 각도만 사용)
            angle_keys_by_part: dict[str, set[str]] = {
                'left_arm': {'l_shoulder_angle', 'l_elbow_angle'},
                'right_arm': {'r_shoulder_angle', 'r_elbow_angle'},
                'left_leg': {'l_knee_angle', 'l_ankle_angle'},
                'right_leg': {'r_knee_angle', 'r_ankle_angle'},
                'core': {'torso_twist'},
                'head': {'neck_flexion'},
            }

            part_scores = {}
            part_breakdown = {}
            # 피처별 파트 스코어 계산 함수
            def part_feature_score(feature_type: str, joints_set: set[str], part_name: str) -> float:
                d1 = f1.get(feature_type, {})
                d2 = f2.get(feature_type, {})
                sims_local = []
                if feature_type == 'joint_angles':
                    # 파트에 해당하는 각도 키만 사용
                    allowed = angle_keys_by_part.get(part_name, set())
                    keys = (set(d1.keys()) & set(d2.keys())) & allowed
                    for key in keys:
                        seq1 = d1[key][s1:e1 + 1]
                        seq2 = d2[key][s2:e2 + 1]
                        if seq1.size == 0 or seq2.size == 0:
                            continue
                        sims_local.append(self._dtw_similarity(seq1, seq2))
                else:
                    keys = (set(d1.keys()) & set(d2.keys())) & joints_set
                    for key in keys:
                        seq1 = d1[key][s1:e1 + 1]
                        seq2 = d2[key][s2:e2 + 1]
                        if seq1.size == 0 or seq2.size == 0:
                            continue
                        if feature_type == 'rotation':
                            seq1 = self._normalize_quat_sequence(seq1, name=f"{key}.rot1")
                            seq2 = self._normalize_quat_sequence(seq2, name=f"{key}.rot2")
                            for qarr in (seq1, seq2):
                                for i in range(1, len(qarr)):
                                    if float(np.dot(qarr[i - 1], qarr[i])) < 0.0:
                                        qarr[i] = -qarr[i]
                            scaled_seq1, scaled_seq2 = seq1, seq2
                        else:
                            scaled_seq1, scaled_seq2 = (seq1, seq2) if self.scaling is None else self._fit_scaler(seq1, seq2)
                        sims_local.append(self._dtw_similarity(scaled_seq1, scaled_seq2))
                return float(np.mean(sims_local)) if sims_local else 0.0

            for part_name, part_joints in parts.items():
                jset = set(part_joints)
                # 모든 피처를 고려한 파트 스코어(동일 가중 평균)
                per_feature_scores = {}
                for f_type in ('position', 'rotation', 'velocity', 'acceleration', 'joint_angles'):
                    per_feature_scores[f_type] = part_feature_score(f_type, jset, part_name)
                part_breakdown[part_name] = per_feature_scores
                vals = list(per_feature_scores.values())
                part_scores[part_name] = float(np.mean(vals)) if vals else 0.0

            # 조인트 단위 유사도(전 특성) 산출 및 내보내기 용도로 함께 반환
            per_joint = self._compute_per_joint_feature_similarities(f1, f2, s1, e1, s2, e2)

            # 가중 합 (전체)
            final_similarity = 0.0
            for f_type, sim in feature_similarities.items():
                final_similarity += sim * self.feature_weights.get(f_type, 0.0)

            return float(final_similarity), {
                **feature_similarities,
                **{f"part_{k}": v for k, v in part_scores.items()},
                'per_joint': per_joint,
                'part_breakdown': part_breakdown,
            }

        except Exception as e:
            import traceback
            print(f"동작 비교 중 오류가 발생했습니다: {e}")
            traceback.print_exc()
            return 0.0, {}

    # =========================== Visualization ======================

    def visualize_results(self, similarity, feature_similarities):
        viz_results(similarity, feature_similarities, self.feature_weights)

    def animate_3d_segments(self, motion1_data: pd.DataFrame, motion2_data: pd.DataFrame,
                            overlay: bool = True, interval: int = 40,
                            save_path: str | None = None,
                            joints_to_show: list[str] | None = None,
                            skeleton_edges: list[tuple[str, str]] | None = None):
        viz_animate(self, motion1_data, motion2_data, overlay, interval, save_path, joints_to_show, skeleton_edges)

    def export_joint_map_figure(self, output_path: str, dpi: int = 200, language: str = 'ko'):
        viz_export_joint_map(output_path, dpi, language)


# 유사도를 한번에 여러 파일과 비교하는 배치 함수

def print_similarity_batch(file1_path: str, file2_dir: str, analyzer: MocapMotionAnalyzer,
                           keyword: str | None = None, limit: int | None = None):
    """
    file2_dir 안의 모든 CSV(선택적으로 keyword 필터)를 file1과 비교하고,
    전체 유사도와 주요 항목을 콘솔에 깔끔하게 출력합니다.
    """
    file1 = Path(file1_path)
    dir2 = Path(file2_dir)

    if not file1.exists():
        print(f"[오류] file1이 존재하지 않습니다: {file1}")
        return
    if not dir2.exists() or not dir2.is_dir():
        print(f"[오류] file2 디렉터리가 존재하지 않습니다: {dir2}")
        return

    # file1은 한 번만 로드
    motion1 = analyzer.load_mocap_data(str(file1))
    if motion1 is None:
        print("[오류] file1 로드 실패로 배치 비교를 종료합니다.")
        return

    # 대상 파일 수집
    candidates = sorted([p for p in dir2.glob("*.csv") if p.is_file()])
    if keyword:
        candidates = [p for p in candidates if keyword.lower() in p.name.lower()]
    # file1이 같은 디렉토리에 있어도 제외
    candidates = [p for p in candidates if p.resolve() != file1.resolve()]
    if limit is not None:
        candidates = candidates[:limit]

    if not candidates:
        msg = f"'{dir2}'에서 비교할 CSV가 없습니다."
        if keyword:
            msg += f" (키워드='{keyword}')"
        print(msg)
        return

    print("\n" + "=" * 72)
    print(f"[배치 비교 시작] 기준 파일: {file1.name}  |  대상 디렉터리: {dir2}")
    if keyword:
        print(f"키워드 필터: {keyword}")
    print(f"총 대상 파일 수: {len(candidates)}")
    print("=" * 72)

    for idx, p in enumerate(candidates, start=1):
        print(f"\n[{idx}/{len(candidates)}] 비교 대상: {p.name}")
        motion2 = analyzer.load_mocap_data(str(p))
        if motion2 is None:
            print(" → 로드 실패, 건너뜁니다.")
            continue

        # 비교
        similarity, details = analyzer.compare_motions(motion1, motion2)

        # 출력(간단/명료)
        print(f" → 전체 유사도: {similarity:.4f}")
        # 주요 피처별 유사도만 골라 간단 표기
        for key in ('rotation', 'joint_angles', 'position', 'velocity', 'acceleration'):
            if key in details:
                print(f"    - {key:13s}: {details[key]:.4f}")
        # 파트 요약(원하면 주석 해제)
        for part in ('part_left_arm','part_right_arm','part_left_leg','part_right_leg','part_core','part_head'):
            if part in details:
                print(f"    - {part:13s}: {details[part]:.4f}")

    print("\n" + "=" * 72)
    print("[배치 비교 완료]")
    print("=" * 72)
    
    # utils/save_similarity_matrix.py  (새 파일로 두거나, 기존 파일 하단에 추가해도 됩니다)

import csv
from pathlib import Path

# === 새 함수: 배치 결과를 CSV로 저장 ===
def save_similarity_matrix(
    file1_path: str,
    file2_dir: str,
    analyzer: MocapMotionAnalyzer,
    keyword: str | None = None,
    limit: int | None = None,
    title: str = "Uppercut(L)",
    output_csv_path: str = "C:\\Users\\harry\\OneDrive\\Desktop\\DTW_Method\\Collaborate_Code\\similarity_matrix.csv"
) -> pd.DataFrame:
    """
    file2_dir의 모든 CSV(선택적으로 keyword 필터)를 file1과 비교해
    '부위별+피처별 유사도'를 한 번에 CSV로 저장합니다.

    열 순서(고정):
    Head, Core, Right_Leg, Left_Leg, Right_Arm, Left_Arm,
    Acceleration, Velocity, Position, Joint Angle, rotation
    """
    # 고정 열 이름(이미지 순서 그대로)
    col_order = [
        "Head", "Core", "Right_Leg", "Left_Leg", "Right_Arm", "Left_Arm",
        "Acceleration", "Velocity", "Position", "Joint Angle", "rotation", "Overall"
    ]

    # 내부 키 매핑( compare_motions details → 표의 열 )
    key_map = {
        "Head":         "part_head",
        "Core":         "part_core",
        "Right_Leg":    "part_right_leg",
        "Left_Leg":     "part_left_leg",
        "Right_Arm":    "part_right_arm",
        "Left_Arm":     "part_left_arm",
        "Acceleration": "acceleration",
        "Velocity":     "velocity",
        "Position":     "position",
        "Joint Angle":  "joint_angles",
        "rotation":     "rotation",
    }

    file1 = Path(file1_path)
    dir2  = Path(file2_dir)

    if not file1.exists():
        print(f"[오류] 기준 파일이 존재하지 않습니다: {file1}")
        return pd.DataFrame()

    if not dir2.exists() or not dir2.is_dir():
        print(f"[오류] 대상 디렉터리가 없습니다: {dir2}")
        return pd.DataFrame()

    # 기준 모션 1회 로드
    motion1 = analyzer.load_mocap_data(str(file1))
    if motion1 is None:
        print("[오류] 기준 파일 로드 실패")
        return pd.DataFrame()

    # 후보 수집
    candidates = sorted([p for p in dir2.glob("*.csv") if p.is_file()])
    if keyword:
        candidates = [p for p in candidates if keyword.lower() in p.name.lower()]
    candidates = [p for p in candidates if p.resolve() != file1.resolve()]
    if limit is not None:
        candidates = candidates[:limit]

    if not candidates:
        print(f"[안내] 비교할 CSV가 없습니다. dir={dir2}, keyword={keyword}")
        return pd.DataFrame()

    # 결과 누적
    rows = []
    index_labels = []

    for idx, p in enumerate(candidates, start=1):
        print(f"[{idx}/{len(candidates)}] 비교: {p.name}")  # 존댓말 로그
        motion2 = analyzer.load_mocap_data(str(p))
        if motion2 is None:
            print(" → 로드 실패, 건너뜁니다.")
            continue

        similarity, details = analyzer.compare_motions(motion1, motion2)

        # 한 행 구성(없으면 0.0)
        row = []
        for col in col_order:
            if col == "Overall":
                v = float(similarity)
            else:   
                v = float(details.get(key_map[col], 0.0))
            row.append(v)

        rows.append(row)
        # 행 라벨: 파일명에서 확장자 제거
        index_labels.append(p.stem)

    # DataFrame 구성(제목 열을 맨 앞에 추가)
    df = pd.DataFrame(rows, index=index_labels, columns=col_order)
    df.insert(0, title, index_labels)

    # 평균 행 추가(제목 칸은 'AVG')
    if len(df) > 0:
        avg_vals = df[col_order].mean(axis=0).to_list()
        avg_row = pd.DataFrame([[ "AVG", *avg_vals ]], columns=[title, *col_order])
        df = pd.concat([df, avg_row], ignore_index=True)

    # 저장
    try:
        df.to_csv(output_csv_path, index=False, encoding="utf-8-sig")
        print(f"[완료] 유사도 매트릭스를 CSV로 저장했습니다: {output_csv_path}")
    except Exception as e:
        print(f"[오류] CSV 저장 중 문제 발생: {e}")

    return df


# =============================== Main ==============================

if __name__ == "__main__":
    print("복싱 동작 DTW 분석기 (v2.14 - 안정성/정확도 강화)")
    print("=" * 64)

    # uppercut_left_001.csv
    # uppercut_right_002.csv
    # hook_left_002.csv
    # hook_right_001.csv
    # jap_001.csv
    # straight_003.csv

    file1 = "/Users/jonabi/Downloads/TEPA/mocap_test/uppercut_right_004.csv"
    file2 = "/Users/jonabi/Downloads/TEPA/p24_Global"
    
    # 윈도우 기준 
    file1 = "C:\\Users\\PC\\Documents\\GitHub\\Collaborate_Code\\mocap_test\\uppercut_right_004.csv"
    file2 = "C:\\Users\\PC\\Documents\\GitHub\\Collaborate_Code\\p23_Global"
 
    #file1 = "C:\\Users\\user\\Downloads\\TEPA\\Collaborate_Code\\mocap_test\\jap_005.csv"
    #file2 = "C:\\Users\\user\\Downloads\\TEPA\\Collaborate_Code\\p26_Global"
 
    # 실행 중 어떤 파일을 비교하는지 표시
    # print(f"분석 대상 파일 1: {file1}")
    # print(f"분석 대상 파일 2: {file2}")
 
    # 가중치 사용자 정의 예시 (필요 시 수정)
    custom_feature_weights = {
        'position': 0.0,
        'rotation': 0.7,
        'velocity': 0.0,
        'acceleration': 0.0,
        'joint_angles': 0.3,
    }

    analyzer = MocapMotionAnalyzer(scaling='standard', feature_weights=custom_feature_weights)  
    
    ### ====> 추가한 부분.
    
    # 👉 배치 비교 실행 (출력만)
    #  - keyword: 특정 단어가 파일명에 포함된 것만 비교하고 싶으면 넣기 (예: "post" 또는 "hook_left")
    #  - limit: 상위 N개만 테스트하고 싶으면 숫자 지정
    # print_similarity_batch(
    #     file1_path=file1,
    #     file2_dir=file2,
    #     analyzer=analyzer,
    #     keyword="uppercut_left",   # 예: "post" 또는 None
    #     limit=None      # 예: 10 또는 None
    # )
    
    _ = save_similarity_matrix(
        file1_path=file1,
        file2_dir=file2,
        analyzer=analyzer,
        keyword="uppercut_right",      # 필요 시 수정
        limit=None,                   # 필요 시 숫자
        title="uppercut_right",          # 시트 좌측 첫 열 제목
<<<<<<< HEAD
        output_csv_path="p23_uppercut_right_004_similarity_matrix.csv"      # 시트 좌측 첫 열 제목
=======
        output_csv_path="p24_uppercut_right_004_similarity_matrix.csv"      # 시트 좌측 첫 열 제목
>>>>>>> b4d00ccf
    )
    
    # 'standard' | 'minmax' | None
    # motion1 = analyzer.load_mocap_data(file1)
    # motion2 = analyzer.load_mocap_data(file2)
    # if motion1 is not None and motion2 is not None:
    #     similarity, details = analyzer.compare_motions(motion1, motion2)
    #     analyzer.visualize_results(similarity, details)
    #     analyzer.animate_3d_segments(motion1, motion2, save_path="output.gif")
    # else:
    #     print("파일 로드에 실패하여 분석을 진행할 수 없습니다.")<|MERGE_RESOLUTION|>--- conflicted
+++ resolved
@@ -1103,12 +1103,8 @@
         analyzer=analyzer,
         keyword="uppercut_right",      # 필요 시 수정
         limit=None,                   # 필요 시 숫자
-        title="uppercut_right",          # 시트 좌측 첫 열 제목
-<<<<<<< HEAD
-        output_csv_path="p23_uppercut_right_004_similarity_matrix.csv"      # 시트 좌측 첫 열 제목
-=======
-        output_csv_path="p24_uppercut_right_004_similarity_matrix.csv"      # 시트 좌측 첫 열 제목
->>>>>>> b4d00ccf
+        title="uppercut_left",          # 시트 좌측 첫 열 제목
+        output_csv_path="p24_uppercut_left_001_similarity_matrix.csv"      # 시트 좌측 첫 열 제목
     )
     
     # 'standard' | 'minmax' | None

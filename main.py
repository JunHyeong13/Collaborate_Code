from pathlib import Path
import sys
if hasattr(sys.stdout, "reconfigure"):
    sys.stdout.reconfigure(encoding="utf-8")
import pandas as pd
import numpy as np
from scipy.spatial.distance import euclidean
from fastdtw import fastdtw
from scipy.spatial.transform import Rotation as R
from sklearn.preprocessing import MinMaxScaler, StandardScaler
import warnings
import matplotlib.pyplot as plt
from matplotlib.animation import FuncAnimation, PillowWriter
from mocap.visualization import visualize_results as viz_results
from mocap.visualization import animate_3d_segments as viz_animate
from mocap.visualization import export_joint_map_figure as viz_export_joint_map

warnings.filterwarnings('ignore')


class MocapMotionAnalyzer:
    """
    모션 캡처 데이터를 사용하여 두 복싱 동작의 유사도를 정교하게 분석하는 클래스.

    v2.14 (안정화/정확도 강화)
    - CSV 로드 시 비수치→NaN→0 치환
    - 쿼터니언 이중 안전망(정규화/zero-norm 교정/부호 연속성 유지)
    - 좌표계 정렬 시 프레임별 quaternion 보정 + 위치/회전 모두 안전 처리
    - 속도/가속도 계산 시 길이/유효값 보장
    - 세그먼트 검출: 빈/짧은 구간 robust, (start, end) inclusive 반환
    - 스케일링: 'standard' | 'minmax' | None (공통 fit)
    - DTW: 입력 전처리(NaN/Inf→0), 1D/ND 자동, quaternion sign-invariant distance
    - 디버그 로그: NaN/Inf/zero-norm/길이 불일치 등 즉시 리포트
    """

    def __init__(self, scaling: str = 'standard', feature_weights: dict | None = None,
                 normalize_scale: bool = True, scale_mode: str = 'combined'):
        assert scaling in ('standard', 'minmax', None)
        self.scaling = scaling

        default_weights = {
            'position': 0.20,
            'rotation': 0.25,
            'velocity': 0.25,
            'acceleration': 0.10,
            'joint_angles': 0.20
        }
        allowed_keys = set(default_weights.keys())
        if feature_weights is not None:
            filtered = {k: float(v) for k, v in feature_weights.items() if k in allowed_keys}
            self.feature_weights = {**default_weights, **filtered}
        else:
            self.feature_weights = default_weights
        s = sum(self.feature_weights.values())
        if s <= 0:
            self.feature_weights = {k: 1.0 for k in self.feature_weights}
            s = sum(self.feature_weights.values())
        self.feature_weights = {k: v / s for k, v in self.feature_weights.items()}

        # 각도 키(누락되면 zero로 채움)
        self.angle_keys = [
            'torso_twist',
            'l_shoulder_angle', 'l_elbow_angle',
            'r_shoulder_angle', 'r_elbow_angle',
            'l_knee_angle', 'r_knee_angle',
            'l_ankle_angle', 'r_ankle_angle',
            'neck_flexion',
        ]

        # 스켈레톤 스케일 정규화 설정
        assert scale_mode in ('shoulder', 'torso', 'combined')
        self.normalize_scale = bool(normalize_scale)
        self.scale_mode = scale_mode

    def set_feature_weights(self, feature_weights: dict, normalize: bool = True):
        """특성 가중치를 동적으로 설정합니다."""
        allowed = {'position', 'rotation', 'velocity', 'acceleration', 'joint_angles'}
        if not feature_weights:
            return
        clean = {k: float(v) for k, v in feature_weights.items() if k in allowed}
        self.feature_weights.update(clean)
        if normalize:
            s = sum(self.feature_weights.values())
            if s <= 0:
                self.feature_weights = {k: 1.0 for k in self.feature_weights}
                s = sum(self.feature_weights.values())
            self.feature_weights = {k: v / s for k, v in self.feature_weights.items()}

    # ============================== I/O ==============================

    def load_mocap_data(self, file_path: str) -> pd.DataFrame | None:
        """모션캡처 CSV 데이터를 로드합니다. 비수치 → NaN → 0 처리."""
        try:
            df = pd.read_csv(file_path)
            # 공백 컬럼명 정리
            df = df.rename(columns=str.strip)
            # 전부 float로 시도, 실패값은 NaN
            df = df.apply(pd.to_numeric, errors='coerce')
            # NaN은 0으로 치환
            n_nans = int(df.isna().sum().sum())
            if n_nans > 0:
                print(f"경고: '{file_path}' 내 비수치 또는 결측값 {n_nans}개를 0으로 대체했습니다.")
            df = df.fillna(0.0)
            print(f"파일 로드를 완료했습니다. 프레임 수: {df.shape[0]}, 컬럼 수: {df.shape[1]}")
            return df
        except Exception as e:
            print(f"데이터 로드 오류가 발생했습니다: {e}")
            return None

    # ======================= Finite/Shape Guards =====================

    def _safe_array(self, x, name="array"):
        """NaN/Inf → 0 치환 + 경고."""
        arr = np.asarray(x, dtype=float)
        if np.any(~np.isfinite(arr)):
            n_bad = int(np.size(arr) - np.isfinite(arr).sum())
            print(f"경고: {name}에 NaN 또는 Inf 값 {n_bad}개를 0으로 치환했습니다.")
            arr = np.nan_to_num(arr, nan=0.0, posinf=0.0, neginf=0.0)
        return arr

    def _ensure_2d(self, x):
        """DTW 입력용: 1D → (T,1)로 변환, 그 외는 원형 유지."""
        x = np.asarray(x, dtype=float)
        if x.ndim == 1:
            return x.reshape(-1, 1)
        return x

    # ======================= Quaternion Utilities ====================

    def _clean_quaternions(self, quats, joint_name="Unknown"):
        """
        잘못된 쿼터니언(0-노름/NaN/Inf) → 단위 쿼터니언으로 대체,
        정규화 + 프레임 간 부호 연속성 유지.
        입력/출력: (T, 4) [x, y, z, w]
        """
        if quats is None or len(quats) == 0:
            return quats

        q = self._safe_array(quats, name=f"{joint_name}.rotation").astype(float)

        # 1) zero-norm → 단위쿼터니언 대체
        norms = np.linalg.norm(q, axis=1)
        zero_idx = np.where(norms < 1e-8)[0]
        if len(zero_idx) > 0:
            print(f"경고: '{joint_name}' 쿼터니언 zero-norm {len(zero_idx)}개를 [0,0,0,1]로 대체했습니다.")
            q[zero_idx] = np.array([0, 0, 0, 1], dtype=float)

        # 2) 정규화
        norms = np.linalg.norm(q, axis=1, keepdims=True)
        q = q / np.clip(norms, 1e-8, None)

        # 3) 부호 연속성 (프레임 간 dot < 0 → 부호 반전)
        for i in range(1, len(q)):
            if float(np.dot(q[i - 1], q[i])) < 0.0:
                q[i] = -q[i]

        return q

    def _normalize_quat_sequence(self, quats, name="quat_seq"):
        """정규화만 수행(부호연속성은 외부에서 수행)."""
        if quats is None or len(quats) == 0:
            return quats
        q = self._safe_array(quats, name=name)
        norms = np.linalg.norm(q, axis=1, keepdims=True)
        q = q / np.clip(norms, 1e-8, None)
        return q

    # ===================== Coordinate Alignment =====================

    def _align_coordinate_system(self, features):
        """
        시작 방향이 달라도 동일한 조건에서 비교할 수 있도록 좌표계를 정렬합니다.
        - Hip/Chest 필요
        - 위치는 일괄 회전
        - 회전은 프레임별로 align_rotation과 합성
        """
        if 'Hip' not in features or 'Chest' not in features:
            return features

        hip_pos_initial = features['Hip'].get('position')
        chest_pos_initial = features['Chest'].get('position')
        if hip_pos_initial is None or chest_pos_initial is None:
            return features

        hip0 = np.asarray(hip_pos_initial[0], dtype=float)
        chest0 = np.asarray(chest_pos_initial[0], dtype=float)
        forward_vec = chest0 - hip0
        # 수평면 투영
        if len(forward_vec) >= 2:
            forward_vec[1] = 0.0

        norm = np.linalg.norm(forward_vec)
        if norm < 1e-6:
            # 정렬 불가 → 원본 유지
            return features
        forward_vec = forward_vec / norm

        target_vec = np.array([0.0, 0.0, 1.0], dtype=float)
        # 회전축/각
        rotation_axis = np.cross(forward_vec, target_vec)
        axis_norm = np.linalg.norm(rotation_axis)
        if axis_norm < 1e-8:
            align_rotation = R.identity()
        else:
            rotation_axis = rotation_axis / axis_norm
            cosang = float(np.clip(np.dot(forward_vec, target_vec), -1.0, 1.0))
            rotation_angle = float(np.arccos(cosang))
            align_rotation = R.from_rotvec(rotation_angle * rotation_axis)

        # 적용
        for joint, jfeat in features.items():
            # 위치
            if 'position' in jfeat and jfeat['position'] is not None:
                pos = self._safe_array(jfeat['position'], name=f"{joint}.position")
                try:
                    jfeat['position'] = self._safe_array(
                        align_rotation.apply(pos),
                        name=f"{joint}.position_aligned"
                    )
                except Exception:
                    # shape 불일치 등 예외 발생 시 원본 유지
                    jfeat['position'] = pos

            # 회전 (프레임별 합성)
            if 'rotation' in jfeat and jfeat['rotation'] is not None:
                quats = self._clean_quaternions(jfeat['rotation'], joint_name=joint)
                fixed_quats = []
                for t in range(len(quats)):
                    q = quats[t]
                    if np.linalg.norm(q) < 1e-8:
                        q = np.array([0, 0, 0, 1], dtype=float)
                    try:
                        r = R.from_quat(q)
                        aligned_q = (align_rotation * r).as_quat()
                    except Exception:
                        aligned_q = np.array([0, 0, 0, 1], dtype=float)
                    fixed_quats.append(aligned_q)
                jfeat['rotation'] = self._safe_array(np.array(fixed_quats), name=f"{joint}.rotation_aligned")

        return features

    # =================== Skeleton Scale Normalization ===================

    def _estimate_body_scale(self, positions: dict[str, np.ndarray], mode: str = 'combined') -> float:
        """프레임 전반의 대표 스케일을 추정합니다. 반환값이 0이면 정규화를 수행하지 않습니다.

        mode:
          - 'shoulder': LShoulder–RShoulder 거리의 중앙값
          - 'torso': Hip–Chest 거리의 중앙값
          - 'combined': 사용 가능한 항목의 기하평균
        """
        def median_dist(a: str, b: str) -> float | None:
            if a in positions and b in positions and positions[a] is not None and positions[b] is not None:
                pa = np.asarray(positions[a], dtype=float)
                pb = np.asarray(positions[b], dtype=float)
                T = min(len(pa), len(pb))
                if T == 0:
                    return None
                d = np.linalg.norm(pb[:T] - pa[:T], axis=1)
                if d.size == 0:
                    return None
                med = float(np.median(d))
                return med if np.isfinite(med) and med > 1e-8 else None
            return None

        shoulder = median_dist('LShoulder', 'RShoulder')
        torso = median_dist('Hip', 'Chest')

        if mode == 'shoulder':
            return shoulder or 0.0
        if mode == 'torso':
            return torso or 0.0

        vals = [v for v in (shoulder, torso) if v is not None and v > 0]
        if not vals:
            return 0.0
        if len(vals) == 1:
            return vals[0]
        # 기하평균이 스케일 추정에 안정적
        logv = np.log(vals)
        return float(np.exp(np.mean(logv)))

    def _apply_scale_normalization(self, raw: dict, mode: str = 'combined') -> dict:
        """스켈레톤 위치(및 파생 속성에 앞서)를 스케일로 나눠 정규화합니다."""
        positions = {j: d.get('position') for j, d in raw.items() if 'position' in d}
        scale = self._estimate_body_scale(positions, mode=mode)
        if scale <= 0.0:
            return raw
        for j, d in raw.items():
            if 'position' in d and d['position'] is not None:
                d['position'] = self._safe_array(d['position'] / scale, name=f"{j}.pos_scaled")
        return raw

    def _rescale_target_to_reference(self, f_ref: dict, f_tgt: dict, mode: str = 'combined') -> tuple[dict, float]:
        """motion2(타깃)의 위치를 motion1(레퍼런스)의 체형 스케일에 맞춥니다.

        반환: (스케일 적용된 position 딕셔너리, 적용 배율 factor)
        """
        pos_ref = f_ref.get('position', {})
        pos_tgt = f_tgt.get('position', {})
        ref_positions = {j: arr for j, arr in pos_ref.items() if arr is not None}
        tgt_positions = {j: arr for j, arr in pos_tgt.items() if arr is not None}
        s_ref = self._estimate_body_scale(ref_positions, mode=mode)
        s_tgt = self._estimate_body_scale(tgt_positions, mode=mode)
        if s_ref <= 0.0 or s_tgt <= 0.0:
            return pos_tgt, 1.0
        factor = float(s_ref / s_tgt)
        scaled = {}
        for j, arr in pos_tgt.items():
            if arr is None:
                continue
            scaled[j] = self._safe_array(arr * factor, name=f"{j}.pos_refscaled")
        return scaled, factor

    def _compute_forward_from_features(self, f: dict) -> np.ndarray | None:
        pos = f.get('position', {})
        if 'Hip' not in pos or 'Chest' not in pos:
            return None
        hip = np.asarray(pos['Hip'][0], dtype=float)
        chest = np.asarray(pos['Chest'][0], dtype=float)
        v = chest - hip
        if v.shape[0] >= 2:
            v[1] = 0.0
        n = np.linalg.norm(v)
        if n < 1e-8:
            return None
        return v / n

    def _rotation_from_to(self, src: np.ndarray, dst: np.ndarray) -> R:
        src = np.asarray(src, dtype=float)
        dst = np.asarray(dst, dtype=float)
        src = src / (np.linalg.norm(src) + 1e-8)
        dst = dst / (np.linalg.norm(dst) + 1e-8)
        axis = np.cross(src, dst)
        axis_n = np.linalg.norm(axis)
        if axis_n < 1e-8:
            return R.identity()
        axis = axis / axis_n
        cosang = float(np.clip(np.dot(src, dst), -1.0, 1.0))
        angle = float(np.arccos(cosang))
        return R.from_rotvec(angle * axis)

    def _apply_rotation_to_features(self, feats: dict, rot: R):
        # 위치/속도/가속도 회전
        for ftype in ('position', 'velocity', 'acceleration'):
            if ftype in feats:
                for j, arr in feats[ftype].items():
                    if arr is None:
                        continue
                    try:
                        feats[ftype][j] = self._safe_array(rot.apply(arr), name=f"{j}.{ftype}_rot")
                    except Exception:
                        feats[ftype][j] = arr
        # 회전(quaternion) 합성
        if 'rotation' in feats:
            for j, quats in feats['rotation'].items():
                if quats is None:
                    continue
                new_qs = []
                for q in quats:
                    try:
                        r = R.from_quat(q)
                        nq = (rot * r).as_quat()
                    except Exception:
                        nq = q
                    new_qs.append(nq)
                feats['rotation'][j] = self._safe_array(np.array(new_qs), name=f"{j}.rotation_rot")

    def _scale_vel_acc_features(self, feats: dict, factor: float):
        if abs(factor - 1.0) < 1e-12:
            return
        for ftype in ('velocity', 'acceleration'):
            if ftype in feats:
                for j, arr in feats[ftype].items():
                    if arr is None:
                        continue
                    feats[ftype][j] = self._safe_array(arr * factor, name=f"{j}.{ftype}_scaled")

    # =================== Per-Joint Feature Similarities ===================

    def _compute_per_joint_feature_similarities(self, f1: dict, f2: dict,
                                                s1: int, e1: int, s2: int, e2: int) -> dict:
        """각 특성별로 조인트(또는 각도 키) 단위의 DTW 유사도를 계산합니다.

        반환 형태: { feature_type: { key: similarity, ... }, ... }
        - feature_type ∈ {'position','rotation','velocity','acceleration','joint_angles'}
        - key: 조인트명 또는 각도 키명
        """
        result: dict[str, dict[str, float]] = {}
        for f_type in self.feature_weights.keys():
            d1 = f1.get(f_type, {})
            d2 = f2.get(f_type, {})
            per_keys: dict[str, float] = {}

            if f_type == 'joint_angles':
                keys = set(d1.keys()) & set(d2.keys())
                for key in keys:
                    seq1 = d1[key][s1:e1 + 1]
                    seq2 = d2[key][s2:e2 + 1]
                    if seq1.size == 0 or seq2.size == 0:
                        continue
                    per_keys[key] = self._dtw_similarity(seq1, seq2)
            else:
                keys = set(d1.keys()) & set(d2.keys())
                for key in keys:
                    seq1 = d1[key][s1:e1 + 1]
                    seq2 = d2[key][s2:e2 + 1]
                    if seq1.size == 0 or seq2.size == 0:
                        continue
                    if f_type == 'rotation':
                        seq1 = self._normalize_quat_sequence(seq1, name=f"{key}.rot1")
                        seq2 = self._normalize_quat_sequence(seq2, name=f"{key}.rot2")
                        for qarr in (seq1, seq2):
                            for i in range(1, len(qarr)):
                                if float(np.dot(qarr[i - 1], qarr[i])) < 0.0:
                                    qarr[i] = -qarr[i]
                        scaled_seq1, scaled_seq2 = seq1, seq2
                    else:
                        scaled_seq1, scaled_seq2 = (seq1, seq2) if self.scaling is None else self._fit_scaler(seq1, seq2)
                    per_keys[key] = self._dtw_similarity(scaled_seq1, scaled_seq2)

            result[f_type] = per_keys
        return result

    def export_per_joint_similarities(self, per_joint: dict, output_path: str):
        """per_joint 유사도 결과를 간단한 CSV로 저장합니다.

        CSV 컬럼: feature_type,key,similarity
        """
        import csv
        rows = []
        for f_type, mapping in per_joint.items():
            for key, sim in mapping.items():
                rows.append((f_type, key, float(sim)))
        try:
            with open(output_path, 'w', newline='', encoding='utf-8') as f:
                writer = csv.writer(f)
                writer.writerow(['feature_type', 'key', 'similarity'])
                writer.writerows(rows)
            print(f"per-joint 유사도 결과를 저장했습니다: {output_path}")
        except Exception as e:
            print(f"per-joint 유사도 저장 중 오류가 발생했습니다: {e}")

    # =========================== Features ===========================

    def extract_features(self, df: pd.DataFrame):
        """종합적인 특성을 추출합니다."""
        print("종합 특성 추출을 시작합니다.")

        # joint 목록
        joints = sorted(set([c.split('.')[0] for c in df.columns if '.' in c]))

        raw = {}
        for joint in joints:
            pos_cols = [f'{joint}.posX', f'{joint}.posY', f'{joint}.posZ']
            rot_cols = [f'{joint}.rotX', f'{joint}.rotY', f'{joint}.rotZ', f'{joint}.rotW']

            jfeat = {}

            if all(c in df.columns for c in pos_cols):
                pos = df[pos_cols].to_numpy(dtype=float)
                jfeat['position'] = self._safe_array(pos, name=f"{joint}.pos")

            if all(c in df.columns for c in rot_cols):
                raw_quats = df[rot_cols].to_numpy(dtype=float)
                jfeat['rotation'] = self._clean_quaternions(raw_quats, joint_name=joint)

            if jfeat:
                raw[joint] = jfeat

        if 'Hip' not in raw or 'position' not in raw['Hip']:
            raise ValueError("'Hip' 조인트 position 데이터가 필요합니다.")

        # Hip 기준 중심화
        hip = raw['Hip']['position'].copy()
        for jfeat in raw.values():
            if 'position' in jfeat:
                jfeat['position'] = self._safe_array(jfeat['position'] - hip, name="centered_pos")

        # 좌표계 정렬
        raw = self._align_coordinate_system(raw)

        # 스켈레톤 스케일 정규화(옵션)
        if self.normalize_scale:
            raw = self._apply_scale_normalization(raw, mode=self.scale_mode)

        # 속도/가속도 계산
        for j, jfeat in raw.items():
            if 'position' in jfeat and jfeat['position'] is not None and len(jfeat['position']) > 0:
                pos = self._safe_array(jfeat['position'], name=f"{j}.pos_for_vel")
                vel = np.diff(pos, axis=0, prepend=pos[0:1])
                acc = np.diff(vel, axis=0, prepend=vel[0:1])
                jfeat['velocity'] = self._safe_array(vel, name=f"{j}.vel")
                jfeat['acceleration'] = self._safe_array(acc, name=f"{j}.acc")

        # 벡터/각도
        joint_positions = {j: d['position'] for j, d in raw.items() if 'position' in d}
        pairs = [
            ('LShoulder', 'RShoulder'), ('LThigh', 'RThigh'),
            ('Chest', 'Ab'),
            ('LShoulder', 'LUArm'), ('RShoulder', 'RUArm'),
            ('LUArm', 'LFArm'), ('RUArm', 'RFArm'),
            # Legs
            ('LThigh', 'LShin'), ('LShin', 'LFoot'), ('LFoot', 'LToe'),
            ('RThigh', 'RShin'), ('RShin', 'RFoot'), ('RFoot', 'RToe'),
            # Neck/Head
            ('Chest', 'Neck'), ('Neck', 'Head'),
        ]
        vectors = {}
        for a, b in pairs:
            vec = self._calculate_vector(joint_positions, a, b)
            if vec is not None:
                vectors[f"{a}_{b}"] = vec

        T = len(next(iter(joint_positions.values()))) if len(joint_positions) else len(df)

        def safe_angle(vkey1, vkey2):
            if vkey1 in vectors and vkey2 in vectors:
                return self._calculate_angle(vectors[vkey1], vectors[vkey2])
            return np.zeros(T, dtype=float)

        def safe_signed_angle(vkey1, vkey2, normal=(0.0, 1.0, 0.0)):
            if vkey1 in vectors and vkey2 in vectors:
                return self._signed_angle(vectors[vkey1], vectors[vkey2], normal=normal)
            return np.zeros(T, dtype=float)

        joint_angles = {
            # 수평면(Y 법선) 기준으로 좌/우 비틀림 부호를 가진 각도
            'torso_twist': safe_signed_angle('LShoulder_RShoulder', 'LThigh_RThigh', normal=(0.0, 1.0, 0.0)),
            'l_shoulder_angle': safe_angle('Chest_Ab', 'LShoulder_LUArm'),
            'l_elbow_angle': safe_angle('LShoulder_LUArm', 'LUArm_LFArm'),
            'r_shoulder_angle': safe_angle('Chest_Ab', 'RShoulder_RUArm'),
            'r_elbow_angle': safe_angle('RShoulder_RUArm', 'RUArm_RFArm'),
            # Legs
            'l_knee_angle': safe_angle('LThigh_LShin', 'LShin_LFoot'),
            'r_knee_angle': safe_angle('RThigh_RShin', 'RShin_RFoot'),
            'l_ankle_angle': safe_angle('LShin_LFoot', 'LFoot_LToe'),
            'r_ankle_angle': safe_angle('RShin_RFoot', 'RFoot_RToe'),
            # Head/neck
            'neck_flexion': safe_angle('Chest_Neck', 'Neck_Head'),
        }

        # 최종 딕셔너리 구성
        feats = {'position': {}, 'rotation': {}, 'velocity': {}, 'acceleration': {}, 'joint_angles': {}}
        for joint, jfeat in raw.items():
            for ftype in ('position', 'rotation', 'velocity', 'acceleration'):
                if ftype in jfeat and jfeat[ftype] is not None:
                    feats[ftype][joint] = self._safe_array(jfeat[ftype], name=f"{joint}.{ftype}")

        feats['joint_angles'] = {k: self._safe_array(joint_angles.get(k, np.zeros(T)), name=f"angle.{k}") for k in self.angle_keys}

        print("특성 추출을 완료했습니다.")
        return feats

    # ======================= Motion Segmentation ====================

    def segment_action(self, features, threshold_ratio=0.15, min_length=30):
        """
        속도를 기반으로 동작의 핵심 구간을 탐지합니다.
        반환: (start_idx, end_idx)  (end_idx 포함)
        """
        vlist = [np.linalg.norm(v, axis=1) for v in features['velocity'].values() if v is not None and len(v) > 0]
        if not vlist:
            any_len = len(next(iter(features['position'].values()))) if features['position'] else 0
            return 0, max(any_len - 1, 0)

        total_velocity = np.sum(vlist, axis=0)
        total_velocity = self._safe_array(total_velocity, name="total_velocity")

        if total_velocity.size == 0:
            return 0, 0

        thr = float(np.max(total_velocity)) * float(threshold_ratio)
        active = np.where(total_velocity > thr)[0]

        if active.size < min_length:
            return 0, len(total_velocity) - 1

        start_idx, end_idx = int(active[0]), int(active[-1])
        print(f"동작 구간을 탐지했습니다. 시작 프레임: {start_idx}, 종료 프레임: {end_idx}, 총 길이: {end_idx - start_idx + 1} 프레임")
        return start_idx, end_idx

    # ============================= Math =============================

    def _calculate_angle(self, v1, v2):
        v1 = self._safe_array(v1, name="angle_v1")
        v2 = self._safe_array(v2, name="angle_v2")
        v1_u = v1 / (np.linalg.norm(v1, axis=1, keepdims=True) + 1e-8)
        v2_u = v2 / (np.linalg.norm(v2, axis=1, keepdims=True) + 1e-8)
        dot = np.einsum('ij,ij->i', v1_u, v2_u)
        dot = np.clip(dot, -1.0, 1.0)
        return np.arccos(dot)

    def _signed_angle(self, v1, v2, normal=(0.0, 1.0, 0.0)):
        """평면 법선 normal에 대한 서명 각도(라디안, -pi~pi).
        v1, v2는 (T,3). 수평면(XZ) 서명 각도의 경우 normal=(0,1,0).
        """
        v1 = self._safe_array(v1, name="signed_angle_v1")
        v2 = self._safe_array(v2, name="signed_angle_v2")
        n = np.asarray(normal, dtype=float)
        n = n / (np.linalg.norm(n) + 1e-8)
        # 평면 투영
        v1p = v1 - np.einsum('ij,j->i', v1, n)[:, None] * n[None, :]
        v2p = v2 - np.einsum('ij,j->i', v2, n)[:, None] * n[None, :]
        # 정규화
        v1p = v1p / (np.linalg.norm(v1p, axis=1, keepdims=True) + 1e-8)
        v2p = v2p / (np.linalg.norm(v2p, axis=1, keepdims=True) + 1e-8)
        # dot, cross
        dot = np.einsum('ij,ij->i', v1p, v2p)
        dot = np.clip(dot, -1.0, 1.0)
        cross = np.cross(v1p, v2p)
        s = np.einsum('ij,j->i', cross, n)
        return np.arctan2(s, dot)

    def _calculate_vector(self, positions, start_joint, end_joint):
        if start_joint in positions and end_joint in positions:
            a = positions[start_joint]
            b = positions[end_joint]
            if a is None or b is None or len(a) == 0 or len(b) == 0:
                return None
            T = min(len(a), len(b))
            a = np.asarray(a[:T], dtype=float)
            b = np.asarray(b[:T], dtype=float)
            return self._safe_array(b - a, name=f"vec.{start_joint}_{end_joint}")
        return None

    # ======================= Scaling & DTW ==========================

    def _fit_scaler(self, seq1, seq2):
        """선택된 스케일러를 두 시퀀스에 공통으로 피팅/적용."""
        if self.scaling is None:
            return seq1, seq2

        _s1 = self._ensure_2d(seq1)
        _s2 = self._ensure_2d(seq2)
        if _s1.shape[1] != _s2.shape[1]:
            return seq1, seq2  # 차원 불일치 시 스킵

        if self.scaling == 'standard':
            scaler = StandardScaler()
        else:
            scaler = MinMaxScaler()

        both = np.vstack([_s1, _s2])
        both = self._safe_array(both, name="scaler_fit_input")
        scaler.fit(both)

        s1 = scaler.transform(_s1)
        s2 = scaler.transform(_s2)
        # 원래 차원 유지(1D였다면 다시 1D로)
        if seq1.ndim == 1: s1 = s1.flatten()
        if seq2.ndim == 1: s2 = s2.flatten()
        return s1, s2

    def _dtw_similarity(self, seq1, seq2, k=10):
        """DTW 거리를 정규화하고 지수 함수로 유사도로 변환."""
        if not isinstance(seq1, np.ndarray): seq1 = np.array(seq1, dtype=float)
        if not isinstance(seq2, np.ndarray): seq2 = np.array(seq2, dtype=float)
        if seq1.size == 0 or seq2.size == 0: return 0.0

        # 최종 안전화
        seq1 = self._safe_array(seq1, name="dtw_seq1")
        seq2 = self._safe_array(seq2, name="dtw_seq2")

        # 거리 함수 선택
        if seq1.ndim == 1:
            dist_func = lambda x, y: float(abs(x - y))
        elif seq1.shape[1] == 4:
            # 쿼터니언 sign-invariant
            def quat_dist(q1, q2):
                d = float(abs(np.dot(q1, q2)))
                d = np.clip(d, -1.0, 1.0)
                return 1.0 - d
            dist_func = quat_dist
        else:
            dist_func = euclidean

        distance, _ = fastdtw(seq1, seq2, dist=dist_func)
        normalized_distance = distance / (len(seq1) + len(seq2))
        return float(np.exp(-k * normalized_distance))

    # ============================ Compare ===========================

    def compare_motions(self, motion1_data: pd.DataFrame, motion2_data: pd.DataFrame):
        """두 동작을 종합적으로 비교합니다."""
        print("\n두 동작의 비교를 시작합니다.")
        try:
            f1 = self.extract_features(motion1_data)
            f2 = self.extract_features(motion2_data)

            # 1) motion1 기준으로 motion2의 체형 스케일을 일치
            if 'position' in f1 and 'position' in f2:
                rescaled_pos2, factor = self._rescale_target_to_reference(f1, f2, mode=self.scale_mode)
                if rescaled_pos2:
                    f2['position'].update(rescaled_pos2)
                    # 속도/가속도도 동일 배율 반영(위치 차분 기반이므로 동일 스케일 필요)
                    self._scale_vel_acc_features(f2, factor)

            # 2) motion1의 전방을 기준으로 motion2 방향을 일치(좌표계 회전)
            fwd1 = self._compute_forward_from_features(f1)
            fwd2 = self._compute_forward_from_features(f2)
            if fwd1 is not None and fwd2 is not None:
                rot = self._rotation_from_to(fwd2, fwd1)  # motion2 -> motion1 방향으로 회전
                self._apply_rotation_to_features(f2, rot)

            s1, e1 = self.segment_action(f1)
            s2, e2 = self.segment_action(f2)

            feature_similarities = {}

            for f_type in self.feature_weights.keys():
                print(f"특성 '{f_type}' 유사도 계산을 수행합니다.")
                sims = []

                d1 = f1[f_type]
                d2 = f2[f_type]

                if f_type == 'joint_angles':
                    keys = set(d1.keys()) & set(d2.keys())
                    for key in keys:
                        seq1 = d1[key][s1:e1 + 1]
                        seq2 = d2[key][s2:e2 + 1]
                        if seq1.size == 0 or seq2.size == 0:
                            continue
                        # 각도는 일반적으로 스케일링 불필요
                        sim = self._dtw_similarity(seq1, seq2)
                        sims.append(sim)
                else:
                    keys = set(d1.keys()) & set(d2.keys())
                    for key in keys:
                        seq1 = d1[key][s1:e1 + 1]
                        seq2 = d2[key][s2:e2 + 1]
                        if seq1.size == 0 or seq2.size == 0:
                            continue

                        if f_type == 'rotation':
                            # 정규화 + 부호연속성
                            seq1 = self._normalize_quat_sequence(seq1, name=f"{key}.rot1")
                            seq2 = self._normalize_quat_sequence(seq2, name=f"{key}.rot2")
                            for qarr in (seq1, seq2):
                                for i in range(1, len(qarr)):
                                    if float(np.dot(qarr[i - 1], qarr[i])) < 0.0:
                                        qarr[i] = -qarr[i]
                            scaled_seq1, scaled_seq2 = seq1, seq2
                        else:
                            # 위치/속도/가속도
                            scaled_seq1, scaled_seq2 = (seq1, seq2) if self.scaling is None else self._fit_scaler(seq1, seq2)

                        sim = self._dtw_similarity(scaled_seq1, scaled_seq2)
                        sims.append(sim)

                feature_similarities[f_type] = float(np.mean(sims)) if sims else 0.0

            # 파트(왼팔/오른팔/왼다리/오른다리/코어/머리) 단위 DTW 산출
            parts = {
                'left_arm': ['LShoulder', 'LUArm', 'LFArm', 'LHand'],
                'right_arm': ['RShoulder', 'RUArm', 'RFArm', 'RHand'],
                'left_leg': ['LThigh', 'LShin', 'LFoot', 'LToe'],
                'right_leg': ['RThigh', 'RShin', 'RFoot', 'RToe'],
                'core': ['LThigh', 'RThigh', 'Hip', 'Ab', 'Chest'],
                'head': ['LShoulder', 'RShoulder', 'Neck', 'Head'],
            }

            # 파트별 각도 키 매핑(해당 파트에 의미 있는 각도만 사용)
            angle_keys_by_part: dict[str, set[str]] = {
                'left_arm': {'l_shoulder_angle', 'l_elbow_angle'},
                'right_arm': {'r_shoulder_angle', 'r_elbow_angle'},
                'left_leg': {'l_knee_angle', 'l_ankle_angle'},
                'right_leg': {'r_knee_angle', 'r_ankle_angle'},
                'core': {'torso_twist'},
                'head': {'neck_flexion'},
            }

            part_scores = {}
            part_breakdown = {}
            # 피처별 파트 스코어 계산 함수
            def part_feature_score(feature_type: str, joints_set: set[str], part_name: str) -> float:
                d1 = f1.get(feature_type, {})
                d2 = f2.get(feature_type, {})
                sims_local = []
                if feature_type == 'joint_angles':
                    # 파트에 해당하는 각도 키만 사용
                    allowed = angle_keys_by_part.get(part_name, set())
                    keys = (set(d1.keys()) & set(d2.keys())) & allowed
                    for key in keys:
                        seq1 = d1[key][s1:e1 + 1]
                        seq2 = d2[key][s2:e2 + 1]
                        if seq1.size == 0 or seq2.size == 0:
                            continue
                        sims_local.append(self._dtw_similarity(seq1, seq2))
                else:
                    keys = (set(d1.keys()) & set(d2.keys())) & joints_set
                    for key in keys:
                        seq1 = d1[key][s1:e1 + 1]
                        seq2 = d2[key][s2:e2 + 1]
                        if seq1.size == 0 or seq2.size == 0:
                            continue
                        if feature_type == 'rotation':
                            seq1 = self._normalize_quat_sequence(seq1, name=f"{key}.rot1")
                            seq2 = self._normalize_quat_sequence(seq2, name=f"{key}.rot2")
                            for qarr in (seq1, seq2):
                                for i in range(1, len(qarr)):
                                    if float(np.dot(qarr[i - 1], qarr[i])) < 0.0:
                                        qarr[i] = -qarr[i]
                            scaled_seq1, scaled_seq2 = seq1, seq2
                        else:
                            scaled_seq1, scaled_seq2 = (seq1, seq2) if self.scaling is None else self._fit_scaler(seq1, seq2)
                        sims_local.append(self._dtw_similarity(scaled_seq1, scaled_seq2))
                return float(np.mean(sims_local)) if sims_local else 0.0

            for part_name, part_joints in parts.items():
                jset = set(part_joints)
                # 모든 피처를 고려한 파트 스코어(동일 가중 평균)
                per_feature_scores = {}
                for f_type in ('position', 'rotation', 'velocity', 'acceleration', 'joint_angles'):
                    per_feature_scores[f_type] = part_feature_score(f_type, jset, part_name)
                part_breakdown[part_name] = per_feature_scores
                vals = list(per_feature_scores.values())
                part_scores[part_name] = float(np.mean(vals)) if vals else 0.0

            # 조인트 단위 유사도(전 특성) 산출 및 내보내기 용도로 함께 반환
            per_joint = self._compute_per_joint_feature_similarities(f1, f2, s1, e1, s2, e2)

            # 가중 합 (전체)
            final_similarity = 0.0
            for f_type, sim in feature_similarities.items():
                final_similarity += sim * self.feature_weights.get(f_type, 0.0)

            return float(final_similarity), {
                **feature_similarities,
                **{f"part_{k}": v for k, v in part_scores.items()},
                'per_joint': per_joint,
                'part_breakdown': part_breakdown,
            }

        except Exception as e:
            import traceback
            print(f"동작 비교 중 오류가 발생했습니다: {e}")
            traceback.print_exc()
            return 0.0, {}

    # =========================== Visualization ======================

    def visualize_results(self, similarity, feature_similarities):
        viz_results(similarity, feature_similarities, self.feature_weights)

    def animate_3d_segments(self, motion1_data: pd.DataFrame, motion2_data: pd.DataFrame,
                            overlay: bool = True, interval: int = 40,
                            save_path: str | None = None,
                            joints_to_show: list[str] | None = None,
                            skeleton_edges: list[tuple[str, str]] | None = None):
        viz_animate(self, motion1_data, motion2_data, overlay, interval, save_path, joints_to_show, skeleton_edges)

    def export_joint_map_figure(self, output_path: str, dpi: int = 200, language: str = 'ko'):
        viz_export_joint_map(output_path, dpi, language)


# 유사도를 한번에 여러 파일과 비교하는 배치 함수

def print_similarity_batch(file1_path: str, file2_dir: str, analyzer: MocapMotionAnalyzer,
                           keyword: str | None = None, limit: int | None = None):
    """
    file2_dir 안의 모든 CSV(선택적으로 keyword 필터)를 file1과 비교하고,
    전체 유사도와 주요 항목을 콘솔에 깔끔하게 출력합니다.
    """
    file1 = Path(file1_path)
    dir2 = Path(file2_dir)

    if not file1.exists():
        print(f"[오류] file1이 존재하지 않습니다: {file1}")
        return
    if not dir2.exists() or not dir2.is_dir():
        print(f"[오류] file2 디렉터리가 존재하지 않습니다: {dir2}")
        return

    # file1은 한 번만 로드
    motion1 = analyzer.load_mocap_data(str(file1))
    if motion1 is None:
        print("[오류] file1 로드 실패로 배치 비교를 종료합니다.")
        return

    # 대상 파일 수집
    candidates = sorted([p for p in dir2.glob("*.csv") if p.is_file()])
    if keyword:
        candidates = [p for p in candidates if keyword.lower() in p.name.lower()]
    # file1이 같은 디렉토리에 있어도 제외
    candidates = [p for p in candidates if p.resolve() != file1.resolve()]
    if limit is not None:
        candidates = candidates[:limit]

    if not candidates:
        msg = f"'{dir2}'에서 비교할 CSV가 없습니다."
        if keyword:
            msg += f" (키워드='{keyword}')"
        print(msg)
        return

    print("\n" + "=" * 72)
    print(f"[배치 비교 시작] 기준 파일: {file1.name}  |  대상 디렉터리: {dir2}")
    if keyword:
        print(f"키워드 필터: {keyword}")
    print(f"총 대상 파일 수: {len(candidates)}")
    print("=" * 72)

    for idx, p in enumerate(candidates, start=1):
        print(f"\n[{idx}/{len(candidates)}] 비교 대상: {p.name}")
        motion2 = analyzer.load_mocap_data(str(p))
        if motion2 is None:
            print(" → 로드 실패, 건너뜁니다.")
            continue

        # 비교
        similarity, details = analyzer.compare_motions(motion1, motion2)

        # 출력(간단/명료)
        print(f" → 전체 유사도: {similarity:.4f}")
        # 주요 피처별 유사도만 골라 간단 표기
        for key in ('rotation', 'joint_angles', 'position', 'velocity', 'acceleration'):
            if key in details:
                print(f"    - {key:13s}: {details[key]:.4f}")
        # 파트 요약(원하면 주석 해제)
        for part in ('part_left_arm','part_right_arm','part_left_leg','part_right_leg','part_core','part_head'):
            if part in details:
                print(f"    - {part:13s}: {details[part]:.4f}")

    print("\n" + "=" * 72)
    print("[배치 비교 완료]")
    print("=" * 72)
    
    # utils/save_similarity_matrix.py  (새 파일로 두거나, 기존 파일 하단에 추가해도 됩니다)

import csv
from pathlib import Path

# === 새 함수: 배치 결과를 CSV로 저장 ===
def save_similarity_matrix(
    file1_path: str,
    file2_dir: str,
    analyzer: MocapMotionAnalyzer,
    keyword: str | None = None,
    limit: int | None = None,
    title: str = "Uppercut(L)",
    output_csv_path: str = "C:\\Users\\harry\\OneDrive\\Desktop\\DTW_Method\\Collaborate_Code\\similarity_matrix.csv"
) -> pd.DataFrame:
    """
    file2_dir의 모든 CSV(선택적으로 keyword 필터)를 file1과 비교해
    '부위별+피처별 유사도'를 한 번에 CSV로 저장합니다.

    열 순서(고정):
    Head, Core, Right_Leg, Left_Leg, Right_Arm, Left_Arm,
    Acceleration, Velocity, Position, Joint Angle, rotation
    """
    # 고정 열 이름(이미지 순서 그대로)
    col_order = [
        "Head", "Core", "Right_Leg", "Left_Leg", "Right_Arm", "Left_Arm",
        "Acceleration", "Velocity", "Position", "Joint Angle", "rotation", "Overall"
    ]

    # 내부 키 매핑( compare_motions details → 표의 열 )
    key_map = {
        "Head":         "part_head",
        "Core":         "part_core",
        "Right_Leg":    "part_right_leg",
        "Left_Leg":     "part_left_leg",
        "Right_Arm":    "part_right_arm",
        "Left_Arm":     "part_left_arm",
        "Acceleration": "acceleration",
        "Velocity":     "velocity",
        "Position":     "position",
        "Joint Angle":  "joint_angles",
        "rotation":     "rotation",
    }

    file1 = Path(file1_path)
    dir2  = Path(file2_dir)

    if not file1.exists():
        print(f"[오류] 기준 파일이 존재하지 않습니다: {file1}")
        return pd.DataFrame()

    if not dir2.exists() or not dir2.is_dir():
        print(f"[오류] 대상 디렉터리가 없습니다: {dir2}")
        return pd.DataFrame()

    # 기준 모션 1회 로드
    motion1 = analyzer.load_mocap_data(str(file1))
    if motion1 is None:
        print("[오류] 기준 파일 로드 실패")
        return pd.DataFrame()

    # 후보 수집
    candidates = sorted([p for p in dir2.glob("*.csv") if p.is_file()])
    if keyword:
        candidates = [p for p in candidates if keyword.lower() in p.name.lower()]
    candidates = [p for p in candidates if p.resolve() != file1.resolve()]
    if limit is not None:
        candidates = candidates[:limit]

    if not candidates:
        print(f"[안내] 비교할 CSV가 없습니다. dir={dir2}, keyword={keyword}")
        return pd.DataFrame()

    # 결과 누적
    rows = []
    index_labels = []

    for idx, p in enumerate(candidates, start=1):
        print(f"[{idx}/{len(candidates)}] 비교: {p.name}")  # 존댓말 로그
        motion2 = analyzer.load_mocap_data(str(p))
        if motion2 is None:
            print(" → 로드 실패, 건너뜁니다.")
            continue

        similarity, details = analyzer.compare_motions(motion1, motion2)

        # 한 행 구성(없으면 0.0)
        row = []
        for col in col_order:
            if col == "Overall":
                v = float(similarity)
            else:   
                v = float(details.get(key_map[col], 0.0))
            row.append(v)

        rows.append(row)
        # 행 라벨: 파일명에서 확장자 제거
        index_labels.append(p.stem)

    # DataFrame 구성(제목 열을 맨 앞에 추가)
    df = pd.DataFrame(rows, index=index_labels, columns=col_order)
    df.insert(0, title, index_labels)

    # 평균 행 추가(제목 칸은 'AVG')
    if len(df) > 0:
        avg_vals = df[col_order].mean(axis=0).to_list()
        avg_row = pd.DataFrame([[ "AVG", *avg_vals ]], columns=[title, *col_order])
        df = pd.concat([df, avg_row], ignore_index=True)

    # 저장
    try:
        df.to_csv(output_csv_path, index=False, encoding="utf-8-sig")
        print(f"[완료] 유사도 매트릭스를 CSV로 저장했습니다: {output_csv_path}")
    except Exception as e:
        print(f"[오류] CSV 저장 중 문제 발생: {e}")

    return df


# =============================== Main ==============================

if __name__ == "__main__":
    print("복싱 동작 DTW 분석기 (v2.14 - 안정성/정확도 강화)")
    print("=" * 64)

    # uppercurt_left_001.csv
    # uppercut_right_002.csv
    # hook_left_002.csv
    # hook_right_001.csv
    # jap_001.csv
    # straight_003.csv


    # 파일 경로 예시(수정하여 사용) # 맥북 기준
    file1 = "/Users/jonabi/Downloads/TEPA/mocap_test/jap_005.csv"
    file2 = "/Users/jonabi/Downloads/TEPA/p07_Global"
    
    # 윈도우 기준 
<<<<<<< HEAD
    #file1 = "C:\\Users\\PC\\Documents\\GitHub\\Collaborate_Code\\mocap_test\\jap_002.csv"
    #file2 = "C:\\Users\\PC\\Documents\\GitHub\\Collaborate_Code\\p04_Global"
=======
    file1 = "C:\\Users\\PC\\Documents\\GitHub\\Collaborate_Code\\mocap_test\\straight_004.csv"
    file2 = "C:\\Users\\PC\\Documents\\GitHub\\Collaborate_Code\\p22_Global"
>>>>>>> ff97d12d
 

    # 실행 중 어떤 파일을 비교하는지 표시
    # print(f"분석 대상 파일 1: {file1}")
    # print(f"분석 대상 파일 2: {file2}")
 

    # 가중치 사용자 정의 예시 (필요 시 수정)
    custom_feature_weights = {
        'position': 0.0,
        'rotation': 0.7,
        'velocity': 0.0,
        'acceleration': 0.0,
        'joint_angles': 0.3,
    }


    analyzer = MocapMotionAnalyzer(scaling='standard', feature_weights=custom_feature_weights)  
    
    ### ====> 추가한 부분.
    
    # 👉 배치 비교 실행 (출력만)
    #  - keyword: 특정 단어가 파일명에 포함된 것만 비교하고 싶으면 넣기 (예: "post" 또는 "hook_left")
    #  - limit: 상위 N개만 테스트하고 싶으면 숫자 지정
    # print_similarity_batch(
    #     file1_path=file1,
    #     file2_dir=file2,
    #     analyzer=analyzer,
    #     keyword="uppercut_left",   # 예: "post" 또는 None
    #     limit=None      # 예: 10 또는 None
    # )
    

    _ = save_similarity_matrix(
    file1_path=file1,
    file2_dir=file2,
    analyzer=analyzer,
<<<<<<< HEAD
    keyword="jap",      # 필요 시 수정
    limit=None,                   # 필요 시 숫자
    title="jap",          # 시트 좌측 첫 열 제목
    output_csv_path="p06_jap_005_similarity_matrix.csv"
=======
    keyword="straight",      # 필요 시 수정
    limit=None,                   # 필요 시 숫자
    title="straight",          # 시트 좌측 첫 열 제목
    output_csv_path="p22_straight_004_similarity_matrix.csv"
>>>>>>> ff97d12d
    )
    
    # 'standard' | 'minmax' | None
    # motion1 = analyzer.load_mocap_data(file1)
    # motion2 = analyzer.load_mocap_data(file2)
    # if motion1 is not None and motion2 is not None:
    #     similarity, details = analyzer.compare_motions(motion1, motion2)
    #     analyzer.visualize_results(similarity, details)
    #     analyzer.animate_3d_segments(motion1, motion2, save_path="output.gif")
    # else:
    #     print("파일 로드에 실패하여 분석을 진행할 수 없습니다.")<|MERGE_RESOLUTION|>--- conflicted
+++ resolved
@@ -1065,13 +1065,8 @@
     file2 = "/Users/jonabi/Downloads/TEPA/p07_Global"
     
     # 윈도우 기준 
-<<<<<<< HEAD
-    #file1 = "C:\\Users\\PC\\Documents\\GitHub\\Collaborate_Code\\mocap_test\\jap_002.csv"
-    #file2 = "C:\\Users\\PC\\Documents\\GitHub\\Collaborate_Code\\p04_Global"
-=======
-    file1 = "C:\\Users\\PC\\Documents\\GitHub\\Collaborate_Code\\mocap_test\\straight_004.csv"
+    file1 = "C:\\Users\\PC\\Documents\\GitHub\\Collaborate_Code\\mocap_test\\hook_left_004.csv"
     file2 = "C:\\Users\\PC\\Documents\\GitHub\\Collaborate_Code\\p22_Global"
->>>>>>> ff97d12d
  
 
     # 실행 중 어떤 파일을 비교하는지 표시
@@ -1109,17 +1104,10 @@
     file1_path=file1,
     file2_dir=file2,
     analyzer=analyzer,
-<<<<<<< HEAD
-    keyword="jap",      # 필요 시 수정
+    keyword="hook_left",      # 필요 시 수정
     limit=None,                   # 필요 시 숫자
-    title="jap",          # 시트 좌측 첫 열 제목
-    output_csv_path="p06_jap_005_similarity_matrix.csv"
-=======
-    keyword="straight",      # 필요 시 수정
-    limit=None,                   # 필요 시 숫자
-    title="straight",          # 시트 좌측 첫 열 제목
-    output_csv_path="p22_straight_004_similarity_matrix.csv"
->>>>>>> ff97d12d
+    title="hook_left",          # 시트 좌측 첫 열 제목
+    output_csv_path="p22_hook_left_004_similarity_matrix.csv"
     )
     
     # 'standard' | 'minmax' | None
